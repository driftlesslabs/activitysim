--- conflicted
+++ resolved
@@ -1,11 +1,7 @@
 import urbansim.sim.simulation as sim
 import os
 from activitysim import activitysim as asim
-<<<<<<< HEAD
-from activitysim import omx
-=======
 import openmatrix as omx
->>>>>>> b3272dda
 from activitysim import skim
 import numpy as np
 import pandas as pd
@@ -24,11 +20,7 @@
 
 @sim.injectable()
 def nonmotskm_omx():
-<<<<<<< HEAD
-    return omx.open_omxfile('data/nonmotskm.omx')
-=======
     return omx.openFile('data/nonmotskm.omx')
->>>>>>> b3272dda
 
 
 @sim.injectable()
@@ -45,7 +37,6 @@
 @sim.injectable()
 def workplace_location_spec():
     f = os.path.join('configs', "workplace_location.csv")
-<<<<<<< HEAD
     return asim.read_model_spec(f).head(15)
 
 
@@ -77,9 +68,6 @@
         new_df["size_"+index] = np.dot(sparse.as_matrix(), row.values)
     new_df = pd.DataFrame(new_df, index=land_use.index)
     return new_df
-=======
-    return asim.read_model_spec(f).head(7)
->>>>>>> b3272dda
 
 
 @sim.model()
@@ -109,18 +97,11 @@
                                 households,
                                 zones,
                                 workplace_location_spec,
-<<<<<<< HEAD
                                 distance_matrix,
                                 workplace_size_terms):
 
     choosers = sim.merge_tables(persons.name, tables=[persons, households])
     alternatives = zones.to_frame().join(workplace_size_terms.to_frame())
-=======
-                                distance_matrix):
-
-    choosers = sim.merge_tables(persons.name, tables=[persons, households])
-    alternatives = zones.to_frame()
->>>>>>> b3272dda
 
     skims = {
         "distance": distance_matrix
@@ -138,7 +119,6 @@
     print "Describe of hoices:\n", choices.describe()
     sim.add_column("persons", "workplace_taz", choices)
 
-<<<<<<< HEAD
     return model_design
 
 
@@ -159,7 +139,4 @@
 
 @sim.column("land_use")
 def county_id(land_use):
-    return land_use.local.COUNTY
-=======
-    return model_design
->>>>>>> b3272dda
+    return land_use.local.COUNTY