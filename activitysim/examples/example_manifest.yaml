--- conflicted
+++ resolved
@@ -695,10 +695,7 @@
     - placeholder_sandag/data_2
     - placeholder_sandag/data_3/maz_to_maz_bike.csv
       data_2/maz_to_maz_bike.csv
-<<<<<<< HEAD
-=======
       # the original data for data_2 was corrupted, but there's no need to store this file twice in the repo
->>>>>>> 7ead422d
     - placeholder_sandag/output_2
 
 - name: placeholder_sandag_2_zone_full
@@ -916,5 +913,4 @@
     - prototype_mwcog/configs_mp
     - prototype_mwcog/output
     - prototype_mwcog/README.MD
-    - prototype_mwcog/simulation.py
- +    - prototype_mwcog/simulation.py