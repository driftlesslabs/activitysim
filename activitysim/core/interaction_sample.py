# ActivitySim
# See full license in LICENSE.txt.
import logging

import numpy as np
import pandas as pd

<<<<<<< HEAD
from . import logit
from . import tracing
from . import chunk
from . import config
=======
from . import chunk, config, interaction_simulate, logit, pipeline, tracing
>>>>>>> ae7fa438
from .simulate import set_skim_wrapper_targets

logger = logging.getLogger(__name__)

DUMP = False


def make_sample_choices_utility_based(
        choosers,
        utilities,
        sample_size,
        alternative_count,
        allow_zero_probs,
        trace_label
):

    assert isinstance(utilities, pd.DataFrame)
    assert utilities.shape == (len(choosers), alternative_count)

    # Note [janzill Jun2022]: this needs for loop for memory like previous method, an array of dimension
    #   (len(choosers), alternative_count, sample_size) can get very large
    #choices = np.zeros_like(utilities, dtype=np.uint32)
    #zero_dim_index = np.arange(utilities.shape[0])

    utils_array = utilities.to_numpy()
    chunk.log_df(trace_label, 'utils_array', utils_array)
    chosen_destinations = []

    rands = pipeline.get_rn_generator().gumbel_for_df(utilities, n=alternative_count)
    chunk.log_df(trace_label, 'rands', rands)

    for i in range(sample_size):
        #rands = pipeline.get_rn_generator().random_for_df(utilities, n=alternative_count)
        #choices[zero_dim_index, np.argmax(inverse_ev1_cdf(rands) + utils_array, axis=1)] += 1
        #choices[
        #    zero_dim_index,
        #    np.argmax(pipeline.get_rn_generator().gumbel_for_df(utilities, n=alternative_count) + utils_array, axis=1)
        #] += 1
        # created this once for memory logging
        if i > 0:
            rands = pipeline.get_rn_generator().gumbel_for_df(utilities, n=alternative_count)
        chosen_destinations.append(np.argmax(utils_array + rands, axis=1))
    chosen_destinations = np.concatenate(chosen_destinations, axis=0)

    chunk.log_df(trace_label, 'chosen_destinations', chosen_destinations)

    del utils_array
    chunk.log_df(trace_label, 'utils_array', None)
    del rands
    chunk.log_df(trace_label, 'rands', None)

    chunk.log_df(trace_label, 'chosen_destinations', None)  # handing off to caller

    return chosen_destinations


def make_sample_choices(
    choosers,
    probs,
    alternatives,
    sample_size,
    alternative_count,
    alt_col_name,
    allow_zero_probs,
    trace_label,
):
    """

    Parameters
    ----------
    choosers
    probs : pandas DataFrame
        one row per chooser and one column per alternative
    alternatives
        dataframe with index containing alt ids
    sample_size : int
        number of samples/choices to make
    alternative_count
    alt_col_name : str
    trace_label

    Returns
    -------

    """
    assert isinstance(probs, pd.DataFrame)
    assert probs.shape == (len(choosers), alternative_count)

    assert isinstance(alternatives, pd.DataFrame)
    assert len(alternatives) == alternative_count

    if allow_zero_probs:
        zero_probs = probs.sum(axis=1) == 0
        if zero_probs.all():
            return pd.DataFrame(
                columns=[alt_col_name, "rand", "prob", choosers.index.name]
            )
        if zero_probs.any():
            # remove from sample
            probs = probs[~zero_probs]
            choosers = choosers[~zero_probs]

    # get sample_size rands for each chooser
    rands = pipeline.get_rn_generator().random_for_df(probs, n=sample_size)

    # transform as we iterate over alternatives
    # reshape so rands[i] is in broadcastable (2-D) shape for cum_probs_arr
    # i.e rands[i] is a 2-D array of one alt choice rand for each chooser
    # rands = rands.T #.reshape(sample_size, -1, 1)
    chunk.log_df(trace_label, "rands", rands)

    # TODO: is `sample_choices_maker` more efficient?  The order of samples changes, might change repro-randoms
    from .choosing import sample_choices_maker_preserve_ordering

    choices_array, choice_probs_array = sample_choices_maker_preserve_ordering(
        probs.values,
        rands,
        alternatives.index.values,
    )

    chunk.log_df(trace_label, "choices_array", choices_array)
    chunk.log_df(trace_label, "choice_probs_array", choice_probs_array)

    # explode to one row per chooser.index, alt_zone_id
    choices_df = pd.DataFrame(
        {
            alt_col_name: choices_array.flatten(order="F"),
            "rand": rands.T.flatten(order="F"),
            "prob": choice_probs_array.flatten(order="F"),
            choosers.index.name: np.repeat(np.asanyarray(choosers.index), sample_size),
        }
    )

    chunk.log_df(trace_label, "choices_df", choices_df)

    del choices_array
    chunk.log_df(trace_label, "choices_array", None)
    del rands
    chunk.log_df(trace_label, "rands", None)
    del choice_probs_array
    chunk.log_df(trace_label, "choice_probs_array", None)

    # handing this off to caller
    chunk.log_df(trace_label, "choices_df", None)

    return choices_df


def _interaction_sample(
    choosers,
    alternatives,
    spec,
    sample_size,
    alt_col_name,
    allow_zero_probs=False,
    log_alt_losers=False,
    skims=None,
    locals_d=None,
    trace_label=None,
    zone_layer=None,
):
    """
    Run a MNL simulation in the situation in which alternatives must
    be merged with choosers because there are interaction terms or
    because alternatives are being sampled.

    Parameters are same as for public function interaction_sa,ple

    spec : dataframe
        one row per spec expression and one col with utility coefficient

    interaction_df : dataframe
        cross join (cartesian product) of choosers with alternatives
        combines columns of choosers and alternatives
        len(df) == len(choosers) * len(alternatives)
        index values (non-unique) are index values from alternatives df

    interaction_utilities : dataframe
        the utility of each alternative is sum of the partial utilities determined by the
        various spec expressions and their corresponding coefficients
        yielding a dataframe  with len(interaction_df) rows and one utility column
        having the same index as interaction_df (non-unique values from alternatives df)

    utilities : dataframe
        dot product of model_design.dot(spec)
        yields utility value for element in the cross product of choosers and alternatives
        this is then reshaped as a dataframe with one row per chooser and one column per alternative

    probs : dataframe
        utilities exponentiated and converted to probabilities
        same shape as utilities, one row per chooser and one column per alternative

    positions : series
        choices among alternatives with the chosen alternative represented
        as the integer index of the selected alternative column in probs

    choices : series
        series with the alternative chosen for each chooser
        the index is same as choosers
        and the series value is the alternative df index of chosen alternative

    Returns
    -------
    choices_df : pandas.DataFrame

        A DataFrame where index should match the index of the choosers DataFrame
        and columns alt_col_name, prob, rand, pick_count

        prob: float
            the probability of the chosen alternative
        rand: float
            the rand that did the choosing
        pick_count : int
            number of duplicate picks for chooser, alt
    """

    have_trace_targets = tracing.has_trace_targets(choosers)
    trace_ids = None
    trace_rows = None
    num_choosers = len(choosers.index)

    assert num_choosers > 0

    if have_trace_targets:
        tracing.trace_df(choosers, tracing.extend_trace_label(trace_label, "choosers"))
        tracing.trace_df(
            alternatives,
            tracing.extend_trace_label(trace_label, "alternatives"),
            slicer="NONE",
            transpose=False,
        )

    if len(spec.columns) > 1:
        raise RuntimeError("spec must have only one column")

    # if using skims, copy index into the dataframe, so it will be
    # available as the "destination" for set_skim_wrapper_targets
    if skims is not None and alternatives.index.name not in alternatives:
        alternatives = alternatives.copy()
        alternatives[alternatives.index.name] = alternatives.index

    chooser_index_id = interaction_simulate.ALT_CHOOSER_ID if log_alt_losers else None

    sharrow_enabled = config.setting("sharrow", False)

    # - cross join choosers and alternatives (cartesian product)
    # for every chooser, there will be a row for each alternative
    # index values (non-unique) are from alternatives df
    alternative_count = alternatives.shape[0]

    interaction_utilities = None
    interaction_utilities_sh = None
    if sharrow_enabled:

        (
            interaction_utilities,
            trace_eval_results,
        ) = interaction_simulate.eval_interaction_utilities(
            spec,
            choosers,
            locals_d,
            trace_label,
            trace_rows,
            estimator=None,
            log_alt_losers=log_alt_losers,
            extra_data=alternatives,
            zone_layer=zone_layer,
        )
        chunk.log_df(trace_label, "interaction_utilities", interaction_utilities)
        if sharrow_enabled == "test" or True:
            interaction_utilities_sh, trace_eval_results_sh = (
                interaction_utilities,
                trace_eval_results,
            )
    if not sharrow_enabled or (sharrow_enabled == "test"):
        interaction_df = logit.interaction_dataset(
            choosers,
            alternatives,
            sample_size=alternative_count,
            chooser_index_id=chooser_index_id,
        )

        chunk.log_df(trace_label, "interaction_df", interaction_df)

        assert alternative_count == len(interaction_df.index) / len(choosers.index)

        if skims is not None:
            set_skim_wrapper_targets(interaction_df, skims)

        # evaluate expressions from the spec multiply by coefficients and sum
        # spec is df with one row per spec expression and one col with utility coefficient
        # column names of interaction_df match spec index values
        # utilities has utility value for element in the cross product of choosers and alternatives
        # interaction_utilities is a df with one utility column and one row per row in interaction_df
        if have_trace_targets:
            trace_rows, trace_ids = tracing.interaction_trace_rows(
                interaction_df, choosers, alternative_count
            )

            tracing.trace_df(
                interaction_df[trace_rows],
                tracing.extend_trace_label(trace_label, "interaction_df"),
                slicer="NONE",
                transpose=False,
            )
        else:
            trace_rows = trace_ids = None

        # interaction_utilities is a df with one utility column and one row per interaction_df row
        (
            interaction_utilities,
            trace_eval_results,
        ) = interaction_simulate.eval_interaction_utilities(
            spec,
            interaction_df,
            locals_d,
            trace_label,
            trace_rows,
            estimator=None,
            log_alt_losers=log_alt_losers,
            zone_layer=zone_layer,
        )
        chunk.log_df(trace_label, "interaction_utilities", interaction_utilities)

        # ########### HWM - high water mark (point of max observed memory usage)

        del interaction_df
        chunk.log_df(trace_label, "interaction_df", None)

    if sharrow_enabled == "test":
        try:
            if interaction_utilities_sh is not None:
                np.testing.assert_allclose(
                    interaction_utilities_sh.values.reshape(
                        interaction_utilities.values.shape
                    ),
                    interaction_utilities.values,
                    rtol=1e-2,
                    atol=0,
                    err_msg="utility not aligned",
                    verbose=True,
                )
        except AssertionError as err:
            print(err)
            misses = np.where(
                ~np.isclose(
                    interaction_utilities_sh.values,
                    interaction_utilities.values,
                    rtol=1e-2,
                    atol=0,
                )
            )
            _sh_util_miss1 = interaction_utilities_sh.values[
                tuple(m[0] for m in misses)
            ]
            _u_miss1 = interaction_utilities.values[tuple(m[0] for m in misses)]
            diff = _sh_util_miss1 - _u_miss1
            if len(misses[0]) > interaction_utilities_sh.values.size * 0.01:
                print("big problem")
                print(misses)
                if "nan location mismatch" in str(err):
                    print("nan location mismatch interaction_utilities_sh")
                    print(np.where(np.isnan(interaction_utilities_sh.values)))
                    print("nan location mismatch interaction_utilities legacy")
                    print(np.where(np.isnan(interaction_utilities.values)))
                print("misses =>", misses)
                j = 0
                while j < len(misses[0]):
                    print(
                        f"miss {j} {tuple(m[j] for m in misses)}:",
                        interaction_utilities_sh.values[tuple(m[j] for m in misses)],
                        "!=",
                        interaction_utilities.values[tuple(m[j] for m in misses)],
                    )
                    j += 1
                    if j > 10:
                        break
                raise

    if have_trace_targets and trace_ids is not None:
        tracing.trace_interaction_eval_results(
            trace_eval_results,
            trace_ids,
            tracing.extend_trace_label(trace_label, "eval"),
        )

    if have_trace_targets and trace_rows is not None:
        try:
            tracing.trace_df(
                interaction_utilities[trace_rows],
                tracing.extend_trace_label(trace_label, "interaction_utilities"),
                slicer="NONE",
                transpose=False,
            )
        except ValueError:
            pass

    tracing.dump_df(DUMP, interaction_utilities, trace_label, "interaction_utilities")

    # reshape utilities (one utility column and one row per row in interaction_utilities)
    # to a dataframe with one row per chooser and one column per alternative
    utilities = pd.DataFrame(
        interaction_utilities.values.reshape(len(choosers), alternative_count),
        index=choosers.index,
    )
    chunk.log_df(trace_label, "utilities", utilities)

    del interaction_utilities
    chunk.log_df(trace_label, "interaction_utilities", None)

    if have_trace_targets:
        tracing.trace_df(
            utilities,
            tracing.extend_trace_label(trace_label, "utils"),
            column_labels=["alternative", "utility"],
        )

    tracing.dump_df(DUMP, utilities, trace_label, "utilities")

<<<<<<< HEAD
    # sample size 0 is for estimation mode - see below
    if config.setting("freeze_unobserved_utilities", False) and (sample_size != 0):

        chosen_alts = make_sample_choices_utility_based(
            choosers, utilities, sample_size, alternative_count, allow_zero_probs, trace_label
        )
        chooser_idx = np.tile(np.arange(utilities.shape[0]), sample_size)
        #chunk.log_df(trace_label, 'choices_array', choices_array)
        # choices array has same dim as utilities, with values indicating number of counts per chooser and alternative
        # let's turn the nonzero values into a dataframe
        #i, j = np.nonzero(choices_array)
        chunk.log_df(trace_label, 'chooser_idx', chooser_idx)
        chunk.log_df(trace_label, 'chosen_alts', chosen_alts)

        probs = logit.utils_to_probs(utilities, allow_zero_probs=allow_zero_probs,
                                     trace_label=trace_label, trace_choosers=choosers)
        chunk.log_df(trace_label, 'probs', probs)

        del utilities
        chunk.log_df(trace_label, 'utilities', None)

        choices_df = pd.DataFrame({
            alt_col_name: alternatives.index.values[chosen_alts],
            #"pick_count": choices_array[i, j],
            "prob": probs.to_numpy()[chooser_idx, chosen_alts],
            choosers.index.name: choosers.index.values[chooser_idx]
        })
        del chooser_idx
        chunk.log_df(trace_label, 'chooser_idx', None)
        del chosen_alts
        chunk.log_df(trace_label, 'chosen_alts', None)

    else:
        # convert to probabilities (utilities exponentiated and normalized to probs)
        # probs is same shape as utilities, one row per chooser and one column for alternative
        probs = logit.utils_to_probs(utilities, allow_zero_probs=allow_zero_probs,
                                     trace_label=trace_label, trace_choosers=choosers)
        chunk.log_df(trace_label, 'probs', probs)

        del utilities
        chunk.log_df(trace_label, 'utilities', None)

        if have_trace_targets:
            tracing.trace_df(probs, tracing.extend_trace_label(trace_label, 'probs'),
                             column_labels=['alternative', 'probability'])

        if sample_size == 0:
            # FIXME return full alternative set rather than sample
            logger.info("Estimation mode for %s using unsampled alternatives" % (trace_label, ))

            index_name = probs.index.name
            choices_df = \
                pd.melt(probs.reset_index(), id_vars=[index_name])\
                .sort_values(by=index_name, kind='mergesort')\
                .set_index(index_name)\
                .rename(columns={'value': 'prob'})\
                .drop(columns='variable')

            choices_df['pick_count'] = 1
            choices_df.insert(0, alt_col_name, np.tile(alternatives.index.values, len(choosers.index)))

            return choices_df
        else:
            choices_df = make_sample_choices(
                choosers, probs, alternatives,
                sample_size, alternative_count, alt_col_name,
                allow_zero_probs=allow_zero_probs,
                trace_label=trace_label)
=======
    # convert to probabilities (utilities exponentiated and normalized to probs)
    # probs is same shape as utilities, one row per chooser and one column for alternative
    probs = logit.utils_to_probs(
        utilities,
        allow_zero_probs=allow_zero_probs,
        trace_label=trace_label,
        trace_choosers=choosers,
    )
    chunk.log_df(trace_label, "probs", probs)

    del utilities
    chunk.log_df(trace_label, "utilities", None)

    if have_trace_targets:
        tracing.trace_df(
            probs,
            tracing.extend_trace_label(trace_label, "probs"),
            column_labels=["alternative", "probability"],
        )

    if sample_size == 0:
        # FIXME return full alternative set rather than sample
        logger.info(
            "Estimation mode for %s using unsampled alternatives" % (trace_label,)
        )

        index_name = probs.index.name
        choices_df = (
            pd.melt(probs.reset_index(), id_vars=[index_name])
            .sort_values(by=index_name, kind="mergesort")
            .set_index(index_name)
            .rename(columns={"value": "prob"})
            .drop(columns="variable")
        )

        choices_df["pick_count"] = 1
        choices_df.insert(
            0, alt_col_name, np.tile(alternatives.index.values, len(choosers.index))
        )

        return choices_df
    else:
        choices_df = make_sample_choices(
            choosers,
            probs,
            alternatives,
            sample_size,
            alternative_count,
            alt_col_name,
            allow_zero_probs=allow_zero_probs,
            trace_label=trace_label,
        )
>>>>>>> ae7fa438

    chunk.log_df(trace_label, "choices_df", choices_df)

    del probs
    chunk.log_df(trace_label, "probs", None)

    # pick_count and pick_dup
    # pick_count is number of duplicate picks
    # pick_dup flag is True for all but first of duplicates
    pick_group = choices_df.groupby([choosers.index.name, alt_col_name])

    # number each item in each group from 0 to the length of that group - 1.
    choices_df["pick_count"] = pick_group.cumcount(ascending=True)
    # flag duplicate rows after first
    choices_df["pick_dup"] = choices_df["pick_count"] > 0
    # add reverse cumcount to get total pick_count (conveniently faster than groupby.count + merge)
    choices_df["pick_count"] += pick_group.cumcount(ascending=False) + 1

    # drop the duplicates
<<<<<<< HEAD
    choices_df = choices_df[~choices_df['pick_dup']]
    del choices_df['pick_dup']
=======
    choices_df = choices_df[~choices_df["pick_dup"]]
    del choices_df["pick_dup"]
    chunk.log_df(trace_label, "choices_df", choices_df)
>>>>>>> ae7fa438

    # set index after groupby so we can trace on it
    choices_df.set_index(choosers.index.name, inplace=True)

<<<<<<< HEAD
    chunk.log_df(trace_label, 'choices_df', choices_df)

    tracing.dump_df(DUMP, choices_df, trace_label, 'choices_df')
=======
    tracing.dump_df(DUMP, choices_df, trace_label, "choices_df")
>>>>>>> ae7fa438

    if have_trace_targets:
        tracing.trace_df(
            choices_df,
            tracing.extend_trace_label(trace_label, "sampled_alternatives"),
            transpose=False,
            column_labels=["sample_alt", "alternative"],
        )

    # don't need this after tracing
<<<<<<< HEAD
    if not config.setting("freeze_unobserved_utilities", False):
        del choices_df['rand']
=======
    del choices_df["rand"]
    chunk.log_df(trace_label, "choices_df", choices_df)
>>>>>>> ae7fa438

    # - NARROW
    choices_df["prob"] = choices_df["prob"].astype(np.float32)
    assert (choices_df["pick_count"].max() < 4294967295) or (choices_df.empty)
    choices_df["pick_count"] = choices_df["pick_count"].astype(np.uint32)

    return choices_df


def interaction_sample(
    choosers,
    alternatives,
    spec,
    sample_size,
    alt_col_name,
    allow_zero_probs=False,
    log_alt_losers=False,
    skims=None,
    locals_d=None,
    chunk_size=0,
    chunk_tag=None,
    trace_label=None,
    zone_layer=None,
):

    """
    Run a simulation in the situation in which alternatives must
    be merged with choosers because there are interaction terms or
    because alternatives are being sampled.

    optionally (if chunk_size > 0) iterates over choosers in chunk_size chunks

    Parameters
    ----------
    choosers : pandas.DataFrame
        DataFrame of choosers
    alternatives : pandas.DataFrame
        DataFrame of alternatives - will be merged with choosers and sampled
    spec : pandas.DataFrame
        A Pandas DataFrame that gives the specification of the variables to
        compute and the coefficients for each variable.
        Variable specifications must be in the table index and the
        table should have only one column of coefficients.
    sample_size : int, optional
        Sample alternatives with sample of given size.  By default is None,
        which does not sample alternatives.
    alt_col_name: str
        name to give the sampled_alternative column
    skims : Skims object
        The skims object is used to contain multiple matrices of
        origin-destination impedances.  Make sure to also add it to the
        locals_d below in order to access it in expressions.  The *only* job
        of this method in regards to skims is to call set_df with the
        dataframe that comes back from interacting choosers with
        alternatives.  See the skims module for more documentation on how
        the skims object is intended to be used.
    locals_d : Dict
        This is a dictionary of local variables that will be the environment
        for an evaluation of an expression that begins with @
    chunk_size : int
        if chunk_size > 0 iterates over choosers in chunk_size chunks
    trace_label: str
        This is the label to be used  for trace log file entries and dump file names
        when household tracing enabled. No tracing occurs if label is empty or None.

    Returns
    -------
    choices_df : pandas.DataFrame

        A DataFrame where index should match the index of the choosers DataFrame
        (except with sample_size rows for each choser row, one row for each alt sample)
        and columns alt_col_name, prob, rand, pick_count

        <alt_col_name>:
            alt identifier from alternatives[<alt_col_name>
        prob: float
            the probability of the chosen alternative
        pick_count : int
            number of duplicate picks for chooser, alt
    """

    trace_label = tracing.extend_trace_label(trace_label, "interaction_sample")
    chunk_tag = chunk_tag or trace_label

    # we return alternatives ordered in (index, alt_col_name)
    # if choosers index is not ordered, it is probably a mistake, since the alts wont line up
    assert alt_col_name is not None
    assert choosers.index.is_monotonic_increasing

    # FIXME - legacy logic - not sure this is needed or even correct?
    sample_size = min(sample_size, len(alternatives.index))

    result_list = []
    for i, chooser_chunk, chunk_trace_label in chunk.adaptive_chunked_choosers(
        choosers, chunk_size, trace_label, chunk_tag
    ):

        choices = _interaction_sample(
            chooser_chunk,
            alternatives,
            spec=spec,
            sample_size=sample_size,
            alt_col_name=alt_col_name,
            allow_zero_probs=allow_zero_probs,
            log_alt_losers=log_alt_losers,
            skims=skims,
            locals_d=locals_d,
            trace_label=chunk_trace_label,
            zone_layer=zone_layer,
        )

        if choices.shape[0] > 0:
            # might not be any if allow_zero_probs
            result_list.append(choices)

            chunk.log_df(trace_label, f"result_list", result_list)

    # FIXME: this will require 2X RAM
    # if necessary, could append to hdf5 store on disk:
    # http://pandas.pydata.org/pandas-docs/stable/io.html#id2
    if len(result_list) > 1:
        choices = pd.concat(result_list)

    assert allow_zero_probs or (
        len(choosers.index) == len(np.unique(choices.index.values))
    )

    # keep alts in canonical order so choices based on their probs are stable across runs
    choices = choices.sort_values(by=alt_col_name).sort_index(kind="mergesort")

    return choices<|MERGE_RESOLUTION|>--- conflicted
+++ resolved
@@ -5,14 +5,7 @@
 import numpy as np
 import pandas as pd
 
-<<<<<<< HEAD
-from . import logit
-from . import tracing
-from . import chunk
-from . import config
-=======
 from . import chunk, config, interaction_simulate, logit, pipeline, tracing
->>>>>>> ae7fa438
 from .simulate import set_skim_wrapper_targets
 
 logger = logging.getLogger(__name__)
@@ -432,7 +425,6 @@
 
     tracing.dump_df(DUMP, utilities, trace_label, "utilities")
 
-<<<<<<< HEAD
     # sample size 0 is for estimation mode - see below
     if config.setting("freeze_unobserved_utilities", False) and (sample_size != 0):
 
@@ -501,60 +493,6 @@
                 sample_size, alternative_count, alt_col_name,
                 allow_zero_probs=allow_zero_probs,
                 trace_label=trace_label)
-=======
-    # convert to probabilities (utilities exponentiated and normalized to probs)
-    # probs is same shape as utilities, one row per chooser and one column for alternative
-    probs = logit.utils_to_probs(
-        utilities,
-        allow_zero_probs=allow_zero_probs,
-        trace_label=trace_label,
-        trace_choosers=choosers,
-    )
-    chunk.log_df(trace_label, "probs", probs)
-
-    del utilities
-    chunk.log_df(trace_label, "utilities", None)
-
-    if have_trace_targets:
-        tracing.trace_df(
-            probs,
-            tracing.extend_trace_label(trace_label, "probs"),
-            column_labels=["alternative", "probability"],
-        )
-
-    if sample_size == 0:
-        # FIXME return full alternative set rather than sample
-        logger.info(
-            "Estimation mode for %s using unsampled alternatives" % (trace_label,)
-        )
-
-        index_name = probs.index.name
-        choices_df = (
-            pd.melt(probs.reset_index(), id_vars=[index_name])
-            .sort_values(by=index_name, kind="mergesort")
-            .set_index(index_name)
-            .rename(columns={"value": "prob"})
-            .drop(columns="variable")
-        )
-
-        choices_df["pick_count"] = 1
-        choices_df.insert(
-            0, alt_col_name, np.tile(alternatives.index.values, len(choosers.index))
-        )
-
-        return choices_df
-    else:
-        choices_df = make_sample_choices(
-            choosers,
-            probs,
-            alternatives,
-            sample_size,
-            alternative_count,
-            alt_col_name,
-            allow_zero_probs=allow_zero_probs,
-            trace_label=trace_label,
-        )
->>>>>>> ae7fa438
 
     chunk.log_df(trace_label, "choices_df", choices_df)
 
@@ -574,25 +512,14 @@
     choices_df["pick_count"] += pick_group.cumcount(ascending=False) + 1
 
     # drop the duplicates
-<<<<<<< HEAD
-    choices_df = choices_df[~choices_df['pick_dup']]
-    del choices_df['pick_dup']
-=======
     choices_df = choices_df[~choices_df["pick_dup"]]
     del choices_df["pick_dup"]
     chunk.log_df(trace_label, "choices_df", choices_df)
->>>>>>> ae7fa438
 
     # set index after groupby so we can trace on it
     choices_df.set_index(choosers.index.name, inplace=True)
 
-<<<<<<< HEAD
-    chunk.log_df(trace_label, 'choices_df', choices_df)
-
-    tracing.dump_df(DUMP, choices_df, trace_label, 'choices_df')
-=======
     tracing.dump_df(DUMP, choices_df, trace_label, "choices_df")
->>>>>>> ae7fa438
 
     if have_trace_targets:
         tracing.trace_df(
@@ -603,18 +530,15 @@
         )
 
     # don't need this after tracing
-<<<<<<< HEAD
     if not config.setting("freeze_unobserved_utilities", False):
         del choices_df['rand']
-=======
-    del choices_df["rand"]
-    chunk.log_df(trace_label, "choices_df", choices_df)
->>>>>>> ae7fa438
+        chunk.log_df(trace_label, "choices_df", choices_df)
 
     # - NARROW
     choices_df["prob"] = choices_df["prob"].astype(np.float32)
     assert (choices_df["pick_count"].max() < 4294967295) or (choices_df.empty)
     choices_df["pick_count"] = choices_df["pick_count"].astype(np.uint32)
+    chunk.log_df(trace_label, "choices_df", choices_df)
 
     return choices_df
 
