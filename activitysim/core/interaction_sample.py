# ActivitySim
# See full license in LICENSE.txt.
from __future__ import annotations

import logging

import numpy as np
import pandas as pd

from activitysim.core import (
    chunk,
    interaction_simulate,
    logit,
    simulate,
    tracing,
    workflow,
    util,
)
from activitysim.core.configuration.base import ComputeSettings
from activitysim.core.skim_dataset import DatasetWrapper
from activitysim.core.skim_dictionary import SkimWrapper

logger = logging.getLogger(__name__)

DUMP = False


def make_sample_choices_utility_based(
        choosers,
        utilities,
        sample_size,
        alternative_count,
        allow_zero_probs,
        trace_label
):

    assert isinstance(utilities, pd.DataFrame)
    assert utilities.shape == (len(choosers), alternative_count)

    # Note [janzill Jun2022]: this needs for loop for memory like previous method, an array of dimension
    #   (len(choosers), alternative_count, sample_size) can get very large
    #choices = np.zeros_like(utilities, dtype=np.uint32)
    #zero_dim_index = np.arange(utilities.shape[0])

    utils_array = utilities.to_numpy()
    chunk.log_df(trace_label, 'utils_array', utils_array)
    chosen_destinations = []

    rands = pipeline.get_rn_generator().gumbel_for_df(utilities, n=alternative_count)
    chunk.log_df(trace_label, 'rands', rands)

    for i in range(sample_size):
        #rands = pipeline.get_rn_generator().random_for_df(utilities, n=alternative_count)
        #choices[zero_dim_index, np.argmax(inverse_ev1_cdf(rands) + utils_array, axis=1)] += 1
        #choices[
        #    zero_dim_index,
        #    np.argmax(pipeline.get_rn_generator().gumbel_for_df(utilities, n=alternative_count) + utils_array, axis=1)
        #] += 1
        # created this once for memory logging
        if i > 0:
            rands = pipeline.get_rn_generator().gumbel_for_df(utilities, n=alternative_count)
        chosen_destinations.append(np.argmax(utils_array + rands, axis=1))
    chosen_destinations = np.concatenate(chosen_destinations, axis=0)

    chunk.log_df(trace_label, 'chosen_destinations', chosen_destinations)

    del utils_array
    chunk.log_df(trace_label, 'utils_array', None)
    del rands
    chunk.log_df(trace_label, 'rands', None)

    chunk.log_df(trace_label, 'chosen_destinations', None)  # handing off to caller

    return chosen_destinations


def make_sample_choices(
    state: workflow.State,
    choosers,
    probs,
    alternatives,
    sample_size,
    alternative_count,
    alt_col_name,
    allow_zero_probs,
    trace_label,
    chunk_sizer,
):
    """

    Parameters
    ----------
    choosers
    probs : pandas DataFrame
        one row per chooser and one column per alternative
    alternatives
        dataframe with index containing alt ids
    sample_size : int
        number of samples/choices to make
    alternative_count
    alt_col_name : str
    trace_label

    Returns
    -------

    """
    assert isinstance(probs, pd.DataFrame)
    assert probs.shape == (len(choosers), alternative_count)

    assert isinstance(alternatives, pd.DataFrame)
    assert len(alternatives) == alternative_count

    if allow_zero_probs:
        zero_probs = probs.sum(axis=1) == 0
        if zero_probs.all():
            return pd.DataFrame(
                columns=[alt_col_name, "rand", "prob", choosers.index.name]
            )
        if zero_probs.any():
            # remove from sample
            probs = probs[~zero_probs]
            choosers = choosers[~zero_probs]

    # get sample_size rands for each chooser
    rands = state.get_rn_generator().random_for_df(probs, n=sample_size)

    # transform as we iterate over alternatives
    # reshape so rands[i] is in broadcastable (2-D) shape for cum_probs_arr
    # i.e rands[i] is a 2-D array of one alt choice rand for each chooser
    # rands = rands.T #.reshape(sample_size, -1, 1)
    chunk_sizer.log_df(trace_label, "rands", rands)

    # TODO: is `sample_choices_maker` more efficient?  The order of samples changes, might change repro-randoms
    from .choosing import sample_choices_maker_preserve_ordering

    choices_array, choice_probs_array = sample_choices_maker_preserve_ordering(
        probs.values,
        rands,
        alternatives.index.values,
    )

    chunk_sizer.log_df(trace_label, "choices_array", choices_array)
    chunk_sizer.log_df(trace_label, "choice_probs_array", choice_probs_array)

    # explode to one row per chooser.index, alt_zone_id
    choices_df = pd.DataFrame(
        {
            alt_col_name: choices_array.flatten(order="F"),
            "rand": rands.T.flatten(order="F"),
            "prob": choice_probs_array.flatten(order="F"),
            choosers.index.name: np.repeat(np.asanyarray(choosers.index), sample_size),
        }
    )

    chunk_sizer.log_df(trace_label, "choices_df", choices_df)

    del choices_array
    chunk_sizer.log_df(trace_label, "choices_array", None)
    del rands
    chunk_sizer.log_df(trace_label, "rands", None)
    del choice_probs_array
    chunk_sizer.log_df(trace_label, "choice_probs_array", None)

    # handing this off to caller
    chunk_sizer.log_df(trace_label, "choices_df", None)

    return choices_df


def _interaction_sample(
    state: workflow.State,
    choosers,
    alternatives,
    spec,
    sample_size,
    alt_col_name,
    allow_zero_probs=False,
    log_alt_losers=False,
    skims=None,
    locals_d=None,
    trace_label=None,
    zone_layer=None,
    chunk_sizer=None,
    compute_settings: ComputeSettings | None = None,
):
    """
    Run a MNL simulation in the situation in which alternatives must
    be merged with choosers because there are interaction terms or
    because alternatives are being sampled.

    Parameters are same as for public function interaction_sa,ple

    spec : dataframe
        one row per spec expression and one col with utility coefficient

    interaction_df : dataframe
        cross join (cartesian product) of choosers with alternatives
        combines columns of choosers and alternatives
        len(df) == len(choosers) * len(alternatives)
        index values (non-unique) are index values from alternatives df

    interaction_utilities : dataframe
        the utility of each alternative is sum of the partial utilities determined by the
        various spec expressions and their corresponding coefficients
        yielding a dataframe  with len(interaction_df) rows and one utility column
        having the same index as interaction_df (non-unique values from alternatives df)

    utilities : dataframe
        dot product of model_design.dot(spec)
        yields utility value for element in the cross product of choosers and alternatives
        this is then reshaped as a dataframe with one row per chooser and one column per alternative

    probs : dataframe
        utilities exponentiated and converted to probabilities
        same shape as utilities, one row per chooser and one column per alternative

    positions : series
        choices among alternatives with the chosen alternative represented
        as the integer index of the selected alternative column in probs

    choices : series
        series with the alternative chosen for each chooser
        the index is same as choosers
        and the series value is the alternative df index of chosen alternative

    zone_layer : {'taz', 'maz'}, default 'taz'
        Specify which zone layer of the skims is to be used.  You cannot use the
        'maz' zone layer in a one-zone model, but you can use the 'taz' layer in
        a two- or three-zone model (e.g. for destination pre-sampling).

    compute_settings : ComputeSettings, optional
        Settings to use if compiling with sharrow

    Returns
    -------
    choices_df : pandas.DataFrame

        A DataFrame where index should match the index of the choosers DataFrame
        and columns alt_col_name, prob, rand, pick_count

        prob: float
            the probability of the chosen alternative
        rand: float
            the rand that did the choosing
        pick_count : int
            number of duplicate picks for chooser, alt
    """

    have_trace_targets = state.tracing.has_trace_targets(choosers)
    trace_ids = None
    trace_rows = None
    num_choosers = len(choosers.index)

    assert num_choosers > 0

    if have_trace_targets:
        state.tracing.trace_df(
            choosers, tracing.extend_trace_label(trace_label, "choosers")
        )
        state.tracing.trace_df(
            alternatives,
            tracing.extend_trace_label(trace_label, "alternatives"),
            slicer="NONE",
            transpose=False,
        )

    if len(spec.columns) > 1:
        raise RuntimeError("spec must have only one column")

    # if using skims, copy index into the dataframe, so it will be
    # available as the "destination" for set_skim_wrapper_targets
    if skims is not None and alternatives.index.name not in alternatives:
        alternatives = alternatives.copy()
        alternatives[alternatives.index.name] = alternatives.index

    chooser_index_id = interaction_simulate.ALT_CHOOSER_ID if log_alt_losers else None

    sharrow_enabled = state.settings.sharrow
    if compute_settings is None:
        compute_settings = ComputeSettings()
    if compute_settings.sharrow_skip:
        sharrow_enabled = False

    # - cross join choosers and alternatives (cartesian product)
    # for every chooser, there will be a row for each alternative
    # index values (non-unique) are from alternatives df
    alternative_count = alternatives.shape[0]

    interaction_utilities = None
    interaction_utilities_sh = None

    if compute_settings is None:
        compute_settings = ComputeSettings()

    # drop variables before the interaction dataframe is created

    # check if tracing is enabled and if we have trace targets
    # if not estimation mode, drop unused columns
    if (not have_trace_targets) and (compute_settings.drop_unused_columns):

        choosers = util.drop_unused_columns(
            choosers,
            spec,
            locals_d,
            custom_chooser=None,
            sharrow_enabled=sharrow_enabled,
            additional_columns=compute_settings.protect_columns,
        )

        alternatives = util.drop_unused_columns(
            alternatives,
            spec,
            locals_d,
            custom_chooser=None,
            sharrow_enabled=sharrow_enabled,
            additional_columns=["tdd"] + compute_settings.protect_columns,
        )

    if sharrow_enabled:
        (
            interaction_utilities,
            trace_eval_results,
        ) = interaction_simulate.eval_interaction_utilities(
            state,
            spec,
            choosers,
            locals_d,
            trace_label,
            trace_rows,
            estimator=None,
            log_alt_losers=log_alt_losers,
            extra_data=alternatives,
            zone_layer=zone_layer,
            compute_settings=compute_settings,
        )
        chunk_sizer.log_df(trace_label, "interaction_utilities", interaction_utilities)
        if sharrow_enabled == "test" or True:
            interaction_utilities_sh, trace_eval_results_sh = (
                interaction_utilities,
                trace_eval_results,
            )
    if not sharrow_enabled or (sharrow_enabled == "test"):
        interaction_df = logit.interaction_dataset(
            state,
            choosers,
            alternatives,
            sample_size=alternative_count,
            chooser_index_id=chooser_index_id,
        )

        chunk_sizer.log_df(trace_label, "interaction_df", interaction_df)

        assert alternative_count == len(interaction_df.index) / len(choosers.index)

        if skims is not None:
            simulate.set_skim_wrapper_targets(interaction_df, skims)

        # evaluate expressions from the spec multiply by coefficients and sum
        # spec is df with one row per spec expression and one col with utility coefficient
        # column names of interaction_df match spec index values
        # utilities has utility value for element in the cross product of choosers and alternatives
        # interaction_utilities is a df with one utility column and one row per row in interaction_df
        if have_trace_targets:
            trace_rows, trace_ids = state.tracing.interaction_trace_rows(
                interaction_df, choosers, alternative_count
            )

            state.tracing.trace_df(
                interaction_df[trace_rows],
                tracing.extend_trace_label(trace_label, "interaction_df"),
                slicer="NONE",
                transpose=False,
            )
        else:
            trace_rows = trace_ids = None

        # interaction_utilities is a df with one utility column and one row per interaction_df row
        (
            interaction_utilities,
            trace_eval_results,
        ) = interaction_simulate.eval_interaction_utilities(
            state,
            spec,
            interaction_df,
            locals_d,
            trace_label,
            trace_rows,
            estimator=None,
            log_alt_losers=log_alt_losers,
            zone_layer=zone_layer,
            compute_settings=ComputeSettings(sharrow_skip=True),
        )
        chunk_sizer.log_df(trace_label, "interaction_utilities", interaction_utilities)

        # ########### HWM - high water mark (point of max observed memory usage)

        del interaction_df
        chunk_sizer.log_df(trace_label, "interaction_df", None)

    if sharrow_enabled == "test":
        try:
            if interaction_utilities_sh is not None:
                np.testing.assert_allclose(
                    interaction_utilities_sh.values.reshape(
                        interaction_utilities.values.shape
                    ),
                    interaction_utilities.values,
                    rtol=1e-2,
                    atol=1e-6,
                    err_msg="utility not aligned",
                    verbose=True,
                )
        except AssertionError as err:
            print(err)
            misses = np.where(
                ~np.isclose(
                    interaction_utilities_sh.values,
                    interaction_utilities.values,
                    rtol=1e-2,
                    atol=1e-6,
                )
            )
            _sh_util_miss1 = interaction_utilities_sh.values[
                tuple(m[0] for m in misses)
            ]
            _u_miss1 = interaction_utilities.values[tuple(m[0] for m in misses)]
            diff = _sh_util_miss1 - _u_miss1
            if len(misses[0]) > interaction_utilities_sh.values.size * 0.01:
                print("big problem")
                print(misses)
                if "nan location mismatch" in str(err):
                    print("nan location mismatch interaction_utilities_sh")
                    print(np.where(np.isnan(interaction_utilities_sh.values)))
                    print("nan location mismatch interaction_utilities legacy")
                    print(np.where(np.isnan(interaction_utilities.values)))
                print("misses =>", misses)
                j = 0
                while j < len(misses[0]):
                    print(
                        f"miss {j} {tuple(m[j] for m in misses)}:",
                        interaction_utilities_sh.values[tuple(m[j] for m in misses)],
                        "!=",
                        interaction_utilities.values[tuple(m[j] for m in misses)],
                    )
                    j += 1
                    if j > 10:
                        break
                raise

    if have_trace_targets and trace_ids is not None:
        state.tracing.trace_interaction_eval_results(
            trace_eval_results,
            trace_ids,
            tracing.extend_trace_label(trace_label, "eval"),
        )

    if have_trace_targets and trace_rows is not None:
        try:
            state.tracing.trace_df(
                interaction_utilities[trace_rows],
                tracing.extend_trace_label(trace_label, "interaction_utilities"),
                slicer="NONE",
                transpose=False,
            )
        except ValueError:
            pass

    state.tracing.dump_df(
        DUMP, interaction_utilities, trace_label, "interaction_utilities"
    )

    # reshape utilities (one utility column and one row per row in interaction_utilities)
    # to a dataframe with one row per chooser and one column per alternative
    utilities = pd.DataFrame(
        interaction_utilities.values.reshape(len(choosers), alternative_count),
        index=choosers.index,
    )
    chunk_sizer.log_df(trace_label, "utilities", utilities)

    del interaction_utilities
    chunk_sizer.log_df(trace_label, "interaction_utilities", None)

    if have_trace_targets:
        state.tracing.trace_df(
            utilities,
            tracing.extend_trace_label(trace_label, "utils"),
            column_labels=["alternative", "utility"],
        )

    state.tracing.dump_df(DUMP, utilities, trace_label, "utilities")

<<<<<<< HEAD
    # sample size 0 is for estimation mode - see below
    if config.setting("freeze_unobserved_utilities", False) and (sample_size != 0):

        chosen_alts = make_sample_choices_utility_based(
            choosers, utilities, sample_size, alternative_count, allow_zero_probs, trace_label
=======
    # convert to probabilities (utilities exponentiated and normalized to probs)
    # probs is same shape as utilities, one row per chooser and one column for alternative
    probs = logit.utils_to_probs(
        state,
        utilities,
        allow_zero_probs=allow_zero_probs,
        trace_label=trace_label,
        trace_choosers=choosers,
        overflow_protection=not allow_zero_probs,
    )
    chunk_sizer.log_df(trace_label, "probs", probs)

    del utilities
    chunk_sizer.log_df(trace_label, "utilities", None)

    if have_trace_targets:
        state.tracing.trace_df(
            probs,
            tracing.extend_trace_label(trace_label, "probs"),
            column_labels=["alternative", "probability"],
>>>>>>> bf64b7be
        )
        chooser_idx = np.tile(np.arange(utilities.shape[0]), sample_size)
        #chunk.log_df(trace_label, 'choices_array', choices_array)
        # choices array has same dim as utilities, with values indicating number of counts per chooser and alternative
        # let's turn the nonzero values into a dataframe
        #i, j = np.nonzero(choices_array)
        chunk.log_df(trace_label, 'chooser_idx', chooser_idx)
        chunk.log_df(trace_label, 'chosen_alts', chosen_alts)

        probs = logit.utils_to_probs(utilities, allow_zero_probs=allow_zero_probs,
                                     trace_label=trace_label, trace_choosers=choosers)
        chunk.log_df(trace_label, 'probs', probs)

        del utilities
        chunk.log_df(trace_label, 'utilities', None)

        choices_df = pd.DataFrame({
            alt_col_name: alternatives.index.values[chosen_alts],
            #"pick_count": choices_array[i, j],
            "prob": probs.to_numpy()[chooser_idx, chosen_alts],
            choosers.index.name: choosers.index.values[chooser_idx]
        })
        del chooser_idx
        chunk.log_df(trace_label, 'chooser_idx', None)
        del chosen_alts
        chunk.log_df(trace_label, 'chosen_alts', None)

    else:
        # convert to probabilities (utilities exponentiated and normalized to probs)
        # probs is same shape as utilities, one row per chooser and one column for alternative
        probs = logit.utils_to_probs(utilities, allow_zero_probs=allow_zero_probs,
                                     trace_label=trace_label, trace_choosers=choosers)
        chunk.log_df(trace_label, 'probs', probs)

        del utilities
        chunk.log_df(trace_label, 'utilities', None)

        if have_trace_targets:
            tracing.trace_df(probs, tracing.extend_trace_label(trace_label, 'probs'),
                             column_labels=['alternative', 'probability'])

<<<<<<< HEAD
        if sample_size == 0:
            # FIXME return full alternative set rather than sample
            logger.info("Estimation mode for %s using unsampled alternatives" % (trace_label, ))

            index_name = probs.index.name
            choices_df = \
                pd.melt(probs.reset_index(), id_vars=[index_name])\
                .sort_values(by=index_name, kind='mergesort')\
                .set_index(index_name)\
                .rename(columns={'value': 'prob'})\
                .drop(columns='variable')

            choices_df['pick_count'] = 1
            choices_df.insert(0, alt_col_name, np.tile(alternatives.index.values, len(choosers.index)))

            return choices_df
        else:
            choices_df = make_sample_choices(
                choosers, probs, alternatives,
                sample_size, alternative_count, alt_col_name,
                allow_zero_probs=allow_zero_probs,
                trace_label=trace_label)
=======
        return choices_df
    else:
        choices_df = make_sample_choices(
            state,
            choosers,
            probs,
            alternatives,
            sample_size,
            alternative_count,
            alt_col_name,
            allow_zero_probs=allow_zero_probs,
            trace_label=trace_label,
            chunk_sizer=chunk_sizer,
        )
>>>>>>> bf64b7be

    chunk_sizer.log_df(trace_label, "choices_df", choices_df)

    del probs
    chunk_sizer.log_df(trace_label, "probs", None)

    # pick_count and pick_dup
    # pick_count is number of duplicate picks
    # pick_dup flag is True for all but first of duplicates
    pick_group = choices_df.groupby([choosers.index.name, alt_col_name])

    # number each item in each group from 0 to the length of that group - 1.
    choices_df["pick_count"] = pick_group.cumcount(ascending=True)
    # flag duplicate rows after first
    choices_df["pick_dup"] = choices_df["pick_count"] > 0
    # add reverse cumcount to get total pick_count (conveniently faster than groupby.count + merge)
    choices_df["pick_count"] += pick_group.cumcount(ascending=False) + 1

    # drop the duplicates
    choices_df = choices_df[~choices_df["pick_dup"]]
    del choices_df["pick_dup"]
    chunk_sizer.log_df(trace_label, "choices_df", choices_df)

    # set index after groupby so we can trace on it
    choices_df.set_index(choosers.index.name, inplace=True)

    state.tracing.dump_df(DUMP, choices_df, trace_label, "choices_df")

    if have_trace_targets:
        state.tracing.trace_df(
            choices_df,
            tracing.extend_trace_label(trace_label, "sampled_alternatives"),
            transpose=False,
            column_labels=["sample_alt", "alternative"],
        )

    # don't need this after tracing
<<<<<<< HEAD
    if not config.setting("freeze_unobserved_utilities", False):
        del choices_df['rand']
        chunk.log_df(trace_label, "choices_df", choices_df)
=======
    del choices_df["rand"]
    chunk_sizer.log_df(trace_label, "choices_df", choices_df)
>>>>>>> bf64b7be

    # - NARROW
    choices_df["prob"] = choices_df["prob"].astype(np.float32)
    assert (choices_df["pick_count"].max() < 4294967295) or (choices_df.empty)
    choices_df["pick_count"] = choices_df["pick_count"].astype(np.uint32)
    chunk.log_df(trace_label, "choices_df", choices_df)

    return choices_df


def interaction_sample(
    state: workflow.State,
    choosers: pd.DataFrame,
    alternatives: pd.DataFrame,
    spec: pd.DataFrame,
    sample_size: int,
    alt_col_name: str,
    allow_zero_probs: bool = False,
    log_alt_losers: bool = False,
    skims: SkimWrapper | DatasetWrapper | None = None,
    locals_d=None,
    chunk_size: int = 0,
    chunk_tag: str | None = None,
    trace_label: str | None = None,
    zone_layer: str | None = None,
    explicit_chunk_size: float = 0,
    compute_settings: ComputeSettings | None = None,
):
    """
    Run a simulation in the situation in which alternatives must
    be merged with choosers because there are interaction terms or
    because alternatives are being sampled.

    optionally (if chunk_size > 0) iterates over choosers in chunk_size chunks

    Parameters
    ----------
    state : State
    choosers : pandas.DataFrame
        DataFrame of choosers
    alternatives : pandas.DataFrame
        DataFrame of alternatives - will be merged with choosers and sampled
    spec : pandas.DataFrame
        A Pandas DataFrame that gives the specification of the variables to
        compute and the coefficients for each variable.
        Variable specifications must be in the table index and the
        table should have only one column of coefficients.
    sample_size : int, optional
        Sample alternatives with sample of given size.  By default is None,
        which does not sample alternatives.
    alt_col_name: str
        name to give the sampled_alternative column
    skims : SkimWrapper or DatasetWrapper or None
        The skims object is used to contain multiple matrices of
        origin-destination impedances.  Make sure to also add it to the
        locals_d below in order to access it in expressions.  The *only* job
        of this method in regards to skims is to call set_df with the
        dataframe that comes back from interacting choosers with
        alternatives.  See the skims module for more documentation on how
        the skims object is intended to be used.
    locals_d : Dict
        This is a dictionary of local variables that will be the environment
        for an evaluation of an expression that begins with @
    chunk_size : int
        if chunk_size > 0 iterates over choosers in chunk_size chunks
    trace_label: str
        This is the label to be used  for trace log file entries and dump file names
        when household tracing enabled. No tracing occurs if label is empty or None.
    zone_layer : {'taz', 'maz'}, default 'taz'
        Specify which zone layer of the skims is to be used.  You cannot use the
        'maz' zone layer in a one-zone model, but you can use the 'taz' layer in
        a two- or three-zone model (e.g. for destination pre-sampling).
    explicit_chunk_size : float, optional
        If > 0, specifies the chunk size to use when chunking the interaction
        simulation. If < 1, specifies the fraction of the total number of choosers.

    Returns
    -------
    choices_df : pandas.DataFrame

        A DataFrame where index should match the index of the choosers DataFrame
        (except with sample_size rows for each choser row, one row for each alt sample)
        and columns alt_col_name, prob, rand, pick_count

        <alt_col_name>:
            alt identifier from alternatives[<alt_col_name>
        prob: float
            the probability of the chosen alternative
        pick_count : int
            number of duplicate picks for chooser, alt
    """

    trace_label = tracing.extend_trace_label(trace_label, "interaction_sample")
    chunk_tag = chunk_tag or trace_label

    # we return alternatives ordered in (index, alt_col_name)
    # if choosers index is not ordered, it is probably a mistake, since the alts wont line up
    assert alt_col_name is not None
    if not choosers.index.is_monotonic_increasing:
        assert choosers.index.is_monotonic_increasing

    # FIXME - legacy logic - not sure this is needed or even correct?
    sample_size = min(sample_size, len(alternatives.index))

    result_list = []
    for (
        i,
        chooser_chunk,
        chunk_trace_label,
        chunk_sizer,
    ) in chunk.adaptive_chunked_choosers(
        state, choosers, trace_label, chunk_tag, explicit_chunk_size=explicit_chunk_size
    ):
        choices = _interaction_sample(
            state,
            chooser_chunk,
            alternatives,
            spec=spec,
            sample_size=sample_size,
            alt_col_name=alt_col_name,
            allow_zero_probs=allow_zero_probs,
            log_alt_losers=log_alt_losers,
            skims=skims,
            locals_d=locals_d,
            trace_label=chunk_trace_label,
            zone_layer=zone_layer,
            chunk_sizer=chunk_sizer,
            compute_settings=compute_settings,
        )

        if choices.shape[0] > 0:
            # might not be any if allow_zero_probs
            result_list.append(choices)

            chunk_sizer.log_df(trace_label, f"result_list", result_list)

    # FIXME: this will require 2X RAM
    # if necessary, could append to hdf5 store on disk:
    # http://pandas.pydata.org/pandas-docs/stable/io.html#id2
    if len(result_list) > 1:
        choices = pd.concat(result_list)

    assert allow_zero_probs or (
        len(choosers.index) == len(np.unique(choices.index.values))
    )

    # keep alts in canonical order so choices based on their probs are stable across runs
    choices = choices.sort_values(by=alt_col_name).sort_index(kind="mergesort")

    return choices<|MERGE_RESOLUTION|>--- conflicted
+++ resolved
@@ -26,28 +26,33 @@
 
 
 def make_sample_choices_utility_based(
-        choosers,
-        utilities,
-        sample_size,
-        alternative_count,
-        allow_zero_probs,
-        trace_label
+    state: workflow.State,
+    choosers,
+    utilities,
+    alternatives,
+    sample_size,
+    alternative_count,
+    alt_col_name,
+    allow_zero_probs,
+    trace_label,
+    chunk_sizer,
 ):
-
     assert isinstance(utilities, pd.DataFrame)
     assert utilities.shape == (len(choosers), alternative_count)
+
+    assert isinstance(alternatives, pd.DataFrame)
+    assert len(alternatives) == alternative_count
 
     # Note [janzill Jun2022]: this needs for loop for memory like previous method, an array of dimension
     #   (len(choosers), alternative_count, sample_size) can get very large
     #choices = np.zeros_like(utilities, dtype=np.uint32)
     #zero_dim_index = np.arange(utilities.shape[0])
-
     utils_array = utilities.to_numpy()
-    chunk.log_df(trace_label, 'utils_array', utils_array)
+    chunk_sizer.log_df(trace_label, 'utils_array', utils_array)
     chosen_destinations = []
 
-    rands = pipeline.get_rn_generator().gumbel_for_df(utilities, n=alternative_count)
-    chunk.log_df(trace_label, 'rands', rands)
+    rands = state.get_rn_generator().gumbel_for_df(utilities, n=alternative_count)
+    chunk_sizer.log_df(trace_label, 'rands', rands)
 
     for i in range(sample_size):
         #rands = pipeline.get_rn_generator().random_for_df(utilities, n=alternative_count)
@@ -58,20 +63,47 @@
         #] += 1
         # created this once for memory logging
         if i > 0:
-            rands = pipeline.get_rn_generator().gumbel_for_df(utilities, n=alternative_count)
+            rands = state.get_rn_generator().gumbel_for_df(utilities, n=alternative_count)
         chosen_destinations.append(np.argmax(utils_array + rands, axis=1))
     chosen_destinations = np.concatenate(chosen_destinations, axis=0)
 
-    chunk.log_df(trace_label, 'chosen_destinations', chosen_destinations)
+    chunk_sizer.log_df(trace_label, 'chosen_destinations', chosen_destinations)
 
     del utils_array
-    chunk.log_df(trace_label, 'utils_array', None)
+    chunk_sizer.log_df(trace_label, 'utils_array', None)
     del rands
-    chunk.log_df(trace_label, 'rands', None)
-
-    chunk.log_df(trace_label, 'chosen_destinations', None)  # handing off to caller
-
-    return chosen_destinations
+    chunk_sizer.log_df(trace_label, 'rands', None)
+
+    chooser_idx = np.tile(np.arange(utilities.shape[0]), sample_size)
+    #chunk.log_df(trace_label, 'choices_array', choices_array)
+    # choices array has same dim as utilities, with values indicating number of counts per chooser and alternative
+    # let's turn the nonzero values into a dataframe
+    #i, j = np.nonzero(choices_array)
+    chunk_sizer.log_df(trace_label, 'chooser_idx', chooser_idx)
+
+    probs = logit.utils_to_probs(utilities, allow_zero_probs=allow_zero_probs,
+                                    trace_label=trace_label, trace_choosers=choosers)
+    chunk_sizer.log_df(trace_label, 'probs', probs)
+
+    choices_df = pd.DataFrame({
+        alt_col_name: alternatives.index.values[chosen_destinations],
+        #"pick_count": choices_array[i, j],
+        "prob": probs.to_numpy()[chooser_idx, chosen_destinations],
+        choosers.index.name: choosers.index.values[chooser_idx]
+    })
+    chunk_sizer.log_df(trace_label, "choices_df", choices_df)
+
+    del chooser_idx
+    chunk_sizer.log_df(trace_label, 'chooser_idx', None)
+    del chosen_destinations
+    chunk_sizer.log_df(trace_label, 'chosen_destinations', None)
+    del probs
+    chunk_sizer.log_df(trace_label, 'probs', None)
+
+    # handing this off to caller
+    chunk_sizer.log_df(trace_label, "choices_df", None)
+
+    return choices_df
 
 
 def make_sample_choices(
@@ -105,6 +137,7 @@
     -------
 
     """
+
     assert isinstance(probs, pd.DataFrame)
     assert probs.shape == (len(choosers), alternative_count)
 
@@ -490,105 +523,12 @@
 
     state.tracing.dump_df(DUMP, utilities, trace_label, "utilities")
 
-<<<<<<< HEAD
-    # sample size 0 is for estimation mode - see below
-    if config.setting("freeze_unobserved_utilities", False) and (sample_size != 0):
-
-        chosen_alts = make_sample_choices_utility_based(
-            choosers, utilities, sample_size, alternative_count, allow_zero_probs, trace_label
-=======
-    # convert to probabilities (utilities exponentiated and normalized to probs)
-    # probs is same shape as utilities, one row per chooser and one column for alternative
-    probs = logit.utils_to_probs(
-        state,
-        utilities,
-        allow_zero_probs=allow_zero_probs,
-        trace_label=trace_label,
-        trace_choosers=choosers,
-        overflow_protection=not allow_zero_probs,
-    )
-    chunk_sizer.log_df(trace_label, "probs", probs)
-
-    del utilities
-    chunk_sizer.log_df(trace_label, "utilities", None)
-
-    if have_trace_targets:
-        state.tracing.trace_df(
-            probs,
-            tracing.extend_trace_label(trace_label, "probs"),
-            column_labels=["alternative", "probability"],
->>>>>>> bf64b7be
-        )
-        chooser_idx = np.tile(np.arange(utilities.shape[0]), sample_size)
-        #chunk.log_df(trace_label, 'choices_array', choices_array)
-        # choices array has same dim as utilities, with values indicating number of counts per chooser and alternative
-        # let's turn the nonzero values into a dataframe
-        #i, j = np.nonzero(choices_array)
-        chunk.log_df(trace_label, 'chooser_idx', chooser_idx)
-        chunk.log_df(trace_label, 'chosen_alts', chosen_alts)
-
-        probs = logit.utils_to_probs(utilities, allow_zero_probs=allow_zero_probs,
-                                     trace_label=trace_label, trace_choosers=choosers)
-        chunk.log_df(trace_label, 'probs', probs)
-
-        del utilities
-        chunk.log_df(trace_label, 'utilities', None)
-
-        choices_df = pd.DataFrame({
-            alt_col_name: alternatives.index.values[chosen_alts],
-            #"pick_count": choices_array[i, j],
-            "prob": probs.to_numpy()[chooser_idx, chosen_alts],
-            choosers.index.name: choosers.index.values[chooser_idx]
-        })
-        del chooser_idx
-        chunk.log_df(trace_label, 'chooser_idx', None)
-        del chosen_alts
-        chunk.log_df(trace_label, 'chosen_alts', None)
-
-    else:
-        # convert to probabilities (utilities exponentiated and normalized to probs)
-        # probs is same shape as utilities, one row per chooser and one column for alternative
-        probs = logit.utils_to_probs(utilities, allow_zero_probs=allow_zero_probs,
-                                     trace_label=trace_label, trace_choosers=choosers)
-        chunk.log_df(trace_label, 'probs', probs)
-
-        del utilities
-        chunk.log_df(trace_label, 'utilities', None)
-
-        if have_trace_targets:
-            tracing.trace_df(probs, tracing.extend_trace_label(trace_label, 'probs'),
-                             column_labels=['alternative', 'probability'])
-
-<<<<<<< HEAD
-        if sample_size == 0:
-            # FIXME return full alternative set rather than sample
-            logger.info("Estimation mode for %s using unsampled alternatives" % (trace_label, ))
-
-            index_name = probs.index.name
-            choices_df = \
-                pd.melt(probs.reset_index(), id_vars=[index_name])\
-                .sort_values(by=index_name, kind='mergesort')\
-                .set_index(index_name)\
-                .rename(columns={'value': 'prob'})\
-                .drop(columns='variable')
-
-            choices_df['pick_count'] = 1
-            choices_df.insert(0, alt_col_name, np.tile(alternatives.index.values, len(choosers.index)))
-
-            return choices_df
-        else:
-            choices_df = make_sample_choices(
-                choosers, probs, alternatives,
-                sample_size, alternative_count, alt_col_name,
-                allow_zero_probs=allow_zero_probs,
-                trace_label=trace_label)
-=======
-        return choices_df
-    else:
-        choices_df = make_sample_choices(
+    # sample_size == 0 is for estimation mode, see below
+    if state.settings.use_explicit_error_terms and (sample_size != 0):
+        choices_df = make_sample_choices_utility_based(
             state,
             choosers,
-            probs,
+            utilities,
             alternatives,
             sample_size,
             alternative_count,
@@ -597,12 +537,70 @@
             trace_label=trace_label,
             chunk_sizer=chunk_sizer,
         )
->>>>>>> bf64b7be
+        del utilities
+        chunk_sizer.log_df(trace_label, "utilities", None)
+    else:
+        # convert to probabilities (utilities exponentiated and normalized to probs)
+        # probs is same shape as utilities, one row per chooser and one column for alternative
+        probs = logit.utils_to_probs(
+            state,
+            utilities,
+            allow_zero_probs=allow_zero_probs,
+            trace_label=trace_label,
+            trace_choosers=choosers,
+            overflow_protection=not allow_zero_probs,
+        )
+        chunk_sizer.log_df(trace_label, "probs", probs)
+
+        del utilities
+        chunk_sizer.log_df(trace_label, "utilities", None)
+
+        if have_trace_targets:
+            state.tracing.trace_df(
+                probs,
+                tracing.extend_trace_label(trace_label, "probs"),
+                column_labels=["alternative", "probability"],
+            )
+
+        if sample_size == 0:
+            # FIXME return full alternative set rather than sample
+            logger.info(
+                "Estimation mode for %s using unsampled alternatives" % (trace_label,)
+            )
+
+            index_name = probs.index.name
+            choices_df = (
+                pd.melt(probs.reset_index(), id_vars=[index_name])
+                .sort_values(by=index_name, kind="mergesort")
+                .set_index(index_name)
+                .rename(columns={"value": "prob"})
+                .drop(columns="variable")
+            )
+
+            choices_df["pick_count"] = 1
+            choices_df.insert(
+                0, alt_col_name, np.tile(alternatives.index.values, len(choosers.index))
+            )
+
+            return choices_df
+        else:
+            choices_df = make_sample_choices(
+                state,
+                choosers,
+                probs,
+                alternatives,
+                sample_size,
+                alternative_count,
+                alt_col_name,
+                allow_zero_probs=allow_zero_probs,
+                trace_label=trace_label,
+                chunk_sizer=chunk_sizer,
+            )
+
+        del probs
+        chunk_sizer.log_df(trace_label, "probs", None)
 
     chunk_sizer.log_df(trace_label, "choices_df", choices_df)
-
-    del probs
-    chunk_sizer.log_df(trace_label, "probs", None)
 
     # pick_count and pick_dup
     # pick_count is number of duplicate picks
@@ -634,21 +632,16 @@
             column_labels=["sample_alt", "alternative"],
         )
 
-    # don't need this after tracing
-<<<<<<< HEAD
-    if not config.setting("freeze_unobserved_utilities", False):
-        del choices_df['rand']
-        chunk.log_df(trace_label, "choices_df", choices_df)
-=======
-    del choices_df["rand"]
+    if not state.settings.use_explicit_error_terms:
+        # don't need this after tracing
+        del choices_df["rand"]
+
     chunk_sizer.log_df(trace_label, "choices_df", choices_df)
->>>>>>> bf64b7be
 
     # - NARROW
     choices_df["prob"] = choices_df["prob"].astype(np.float32)
     assert (choices_df["pick_count"].max() < 4294967295) or (choices_df.empty)
     choices_df["pick_count"] = choices_df["pick_count"].astype(np.uint32)
-    chunk.log_df(trace_label, "choices_df", choices_df)
 
     return choices_df
 
@@ -746,6 +739,8 @@
 
     # FIXME - legacy logic - not sure this is needed or even correct?
     sample_size = min(sample_size, len(alternatives.index))
+    logger.info(f" --- interaction_sample sample size = {sample_size}")
+
 
     result_list = []
     for (
