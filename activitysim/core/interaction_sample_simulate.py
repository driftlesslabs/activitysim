# ActivitySim
# See full license in LICENSE.txt.
import logging

import numpy as np
import pandas as pd

from . import chunk, interaction_simulate, logit, tracing
from .simulate import set_skim_wrapper_targets

logger = logging.getLogger(__name__)


def _interaction_sample_simulate(
    choosers,
    alternatives,
    spec,
    choice_column,
    allow_zero_probs,
    zero_prob_choice_val,
    log_alt_losers,
    want_logsums,
    skims,
    locals_d,
    trace_label,
    trace_choice_name,
    estimator,
    skip_choice=False,
):

    """
    Run a MNL simulation in the situation in which alternatives must
    be merged with choosers because there are interaction terms or
    because alternatives are being sampled.

    Parameters are same as for public function interaction_sample_simulate

    spec : dataframe
        one row per spec expression and one col with utility coefficient

    interaction_df : dataframe
        cross join (cartesian product) of choosers with alternatives
        combines columns of choosers and alternatives
        len(df) == len(choosers) * len(alternatives)
        index values (non-unique) are index values from alternatives df

    interaction_utilities : dataframe
        the utility of each alternative is sum of the partial utilities determined by the
        various spec expressions and their corresponding coefficients
        yielding a dataframe  with len(interaction_df) rows and one utility column
        having the same index as interaction_df (non-unique values from alternatives df)

    utilities : dataframe
        dot product of model_design.dot(spec)
        yields utility value for element in the cross product of choosers and alternatives
        this is then reshaped as a dataframe with one row per chooser and one column per alternative

    probs : dataframe
        utilities exponentiated and converted to probabilities
        same shape as utilities, one row per chooser and one column for alternative

    positions : series
        choices among alternatives with the chosen alternative represented
        as the integer index of the selected alternative column in probs

    choices : series
        series with the alternative chosen for each chooser
        the index is same as choosers
        and the series value is the alternative df index of chosen alternative

    Returns
    -------
    if want_logsums is False:

        choices : pandas.Series
            A series where index should match the index of the choosers DataFrame
            and values will match the index of the alternatives DataFrame -
            choices are simulated in the standard Monte Carlo fashion

    if want_logsums is True:

        choices : pandas.DataFrame
            choices['choice'] : same as choices series when logsums is False
            choices['logsum'] : float logsum of choice utilities across alternatives
    """

    # merge of alternatives, choosers on index requires increasing index
    assert choosers.index.is_monotonic_increasing
    assert alternatives.index.is_monotonic_increasing

    # assert choosers.index.equals(alternatives.index[~alternatives.index.duplicated(keep='first')])

    # this is the more general check (not requiring is_monotonic_increasing)
    last_repeat = alternatives.index != np.roll(alternatives.index, -1)
    assert (choosers.shape[0] == 1) or choosers.index.equals(
        alternatives.index[last_repeat]
    )

    have_trace_targets = tracing.has_trace_targets(choosers)

    if have_trace_targets:
        tracing.trace_df(choosers, tracing.extend_trace_label(trace_label, "choosers"))
        tracing.trace_df(
            alternatives,
            tracing.extend_trace_label(trace_label, "alternatives"),
            transpose=False,
        )

    if len(spec.columns) > 1:
        raise RuntimeError("spec must have only one column")

    # if using skims, copy index into the dataframe, so it will be
    # available as the "destination" for the skims dereference below
    # if skims is not None and alternatives.index.name not in alternatives:
    #    #FIXME - not needed ?
    #    alternatives = alternatives.copy()
    #    alternatives[alternatives.index.name] = alternatives.index

    # - join choosers and alts
    # in vanilla interaction_simulate interaction_df is cross join of choosers and alternatives
    # interaction_df = logit.interaction_dataset(choosers, alternatives, sample_size)
    # here, alternatives is sparsely repeated once for each (non-dup) sample
    # we expect alternatives to have same index of choosers (but with duplicate index values)
    # so we just need to left join alternatives with choosers

    # assert alternatives.index.name == choosers.index.name
    # asserting the index names are the same tells us nothing about the underlying data so why?

    interaction_df = alternatives.join(choosers, how="left", rsuffix="_chooser")

    if log_alt_losers:
        # logit.interaction_dataset adds ALT_CHOOSER_ID column if log_alt_losers is True
        # to enable detection of zero_prob-driving utils (e.g. -999 for all alts in a chooser)
        interaction_df[
            interaction_simulate.ALT_CHOOSER_ID
        ] = interaction_df.index.values

    chunk.log_df(trace_label, "interaction_df", interaction_df)

    if have_trace_targets:
        trace_rows, trace_ids = tracing.interaction_trace_rows(interaction_df, choosers)

        tracing.trace_df(
            interaction_df,
            tracing.extend_trace_label(trace_label, "interaction_df"),
            transpose=False,
        )
    else:
        trace_rows = trace_ids = None

    if skims is not None:
        set_skim_wrapper_targets(interaction_df, skims)

    # evaluate expressions from the spec multiply by coefficients and sum
    # spec is df with one row per spec expression and one col with utility coefficient
    # column names of choosers match spec index values
    # utilities has utility value for element in the cross product of choosers and alternatives
    # interaction_utilities is a df with one utility column and one row per row in alternative
    (
        interaction_utilities,
        trace_eval_results,
    ) = interaction_simulate.eval_interaction_utilities(
        spec,
        interaction_df,
        locals_d,
        trace_label,
        trace_rows,
        estimator=estimator,
        log_alt_losers=log_alt_losers,
    )
    chunk.log_df(trace_label, "interaction_utilities", interaction_utilities)

    del interaction_df
    chunk.log_df(trace_label, "interaction_df", None)

    if have_trace_targets:
        tracing.trace_interaction_eval_results(
            trace_eval_results,
            trace_ids,
            tracing.extend_trace_label(trace_label, "eval"),
        )

        tracing.trace_df(
            interaction_utilities,
            tracing.extend_trace_label(trace_label, "interaction_utilities"),
            transpose=False,
        )

    # reshape utilities (one utility column and one row per row in model_design)
    # to a dataframe with one row per chooser and one column per alternative
    # interaction_utilities is sparse because duplicate sampled alternatives were dropped
    # so we need to pad with dummy utilities so low that they are never chosen

    # number of samples per chooser
    sample_counts = (
        interaction_utilities.groupby(interaction_utilities.index).size().values
    )
    chunk.log_df(trace_label, "sample_counts", sample_counts)

    # max number of alternatvies for any chooser
    max_sample_count = sample_counts.max()

    # offsets of the first and last rows of each chooser in sparse interaction_utilities
    last_row_offsets = sample_counts.cumsum()
    first_row_offsets = np.insert(last_row_offsets[:-1], 0, 0)

    # repeat the row offsets once for each dummy utility to insert
    # (we want to insert dummy utilities at the END of the list of alternative utilities)
    # inserts is a list of the indices at which we want to do the insertions
    inserts = np.repeat(last_row_offsets, max_sample_count - sample_counts)

    del sample_counts
    chunk.log_df(trace_label, "sample_counts", None)

    # insert the zero-prob utilities to pad each alternative set to same size
    padded_utilities = np.insert(interaction_utilities.utility.values, inserts, -999)
    chunk.log_df(trace_label, "padded_utilities", padded_utilities)
    del inserts

    del interaction_utilities
    chunk.log_df(trace_label, "interaction_utilities", None)

    # reshape to array with one row per chooser, one column per alternative
    padded_utilities = padded_utilities.reshape(-1, max_sample_count)

    # convert to a dataframe with one row per chooser and one column per alternative
    utilities_df = pd.DataFrame(padded_utilities, index=choosers.index)
    chunk.log_df(trace_label, "utilities_df", utilities_df)

    del padded_utilities
    chunk.log_df(trace_label, "padded_utilities", None)

    if have_trace_targets:
        tracing.trace_df(
            utilities_df,
            tracing.extend_trace_label(trace_label, "utilities"),
            column_labels=["alternative", "utility"],
        )

    # convert to probabilities (utilities exponentiated and normalized to probs)
    # probs is same shape as utilities, one row per chooser and one column for alternative
    probs = logit.utils_to_probs(
        utilities_df,
        allow_zero_probs=allow_zero_probs,
        trace_label=trace_label,
        trace_choosers=choosers,
    )
    chunk.log_df(trace_label, "probs", probs)

    if want_logsums:
        logsums = logit.utils_to_logsums(
            utilities_df, allow_zero_probs=allow_zero_probs
        )
        chunk.log_df(trace_label, "logsums", logsums)

    del utilities_df
    chunk.log_df(trace_label, "utilities_df", None)

    if have_trace_targets:
        tracing.trace_df(
            probs,
            tracing.extend_trace_label(trace_label, "probs"),
            column_labels=["alternative", "probability"],
        )

    if allow_zero_probs:
        zero_probs = probs.sum(axis=1) == 0
        if zero_probs.any():
            # Debug tracing in depth
            # _z_interaction_df = alternatives.loc[zero_probs].join(
            #     choosers.loc[zero_probs], how='left', rsuffix='_chooser'
            # )
            # _z_trace_rows = np.ones(len(_z_interaction_df), dtype=np.bool)
            # _z_interaction_utilities, _z_trace_eval_results \
            #     = interaction_simulate.eval_interaction_utilities(
            #     spec, _z_interaction_df, locals_d, trace_label,
            #     _z_trace_rows,
            #     estimator=estimator, log_alt_losers=log_alt_losers)
            # FIXME this is kind of gnarly, but we force choice of first alt
            probs.loc[zero_probs, 0] = 1.0

    if skip_choice:
        return choosers.join(logsums.to_frame("logsums"))

    else:
        # make choices
        # positions is series with the chosen alternative represented as a column index in probs
        # which is an integer between zero and num alternatives in the alternative sample
        positions, rands = logit.make_choices(
            probs, trace_label=trace_label, trace_choosers=choosers
        )

        chunk.log_df(trace_label, "positions", positions)
        chunk.log_df(trace_label, "rands", rands)

        del probs
        chunk.log_df(trace_label, "probs", None)

        # shouldn't have chosen any of the dummy pad utilities
        assert positions.max() < max_sample_count

        # need to get from an integer offset into the alternative sample to the alternative index
        # that is, we want the index value of the row that is offset by <position> rows into the
        # tranche of this choosers alternatives created by cross join of alternatives and choosers

        # resulting pandas Int64Index has one element per chooser row and is in same order as choosers
        choices = alternatives[choice_column].take(positions + first_row_offsets)

        # create a series with index from choosers and the index of the chosen alternative
        choices = pd.Series(choices, index=choosers.index)

<<<<<<< HEAD
        chunk.log_df(trace_label, "choices", choices)
=======
    if allow_zero_probs and zero_probs.any() and zero_prob_choice_val is not None:
        # FIXME this is kind of gnarly, patch choice for zero_probs
        choices.loc[zero_probs] = zero_prob_choice_val
>>>>>>> 28480b0c

        if allow_zero_probs and zero_probs.any():
            # FIXME this is kind of gnarly, patch choice for zero_probs
            choices.loc[zero_probs] = zero_prob_choice_val

        if have_trace_targets:
            tracing.trace_df(
                choices,
                tracing.extend_trace_label(trace_label, "choices"),
                columns=[None, trace_choice_name],
            )
            tracing.trace_df(
                rands,
                tracing.extend_trace_label(trace_label, "rands"),
                columns=[None, "rand"],
            )
            if want_logsums:
                tracing.trace_df(
                    logsums,
                    tracing.extend_trace_label(trace_label, "logsum"),
                    columns=[None, "logsum"],
                )

        if want_logsums:
            choices = choices.to_frame("choice")
            choices["logsum"] = logsums

        chunk.log_df(trace_label, "choices", choices)

        # handing this off to our caller
        chunk.log_df(trace_label, "choices", None)

        return choices


def interaction_sample_simulate(
    choosers,
    alternatives,
    spec,
    choice_column,
    allow_zero_probs=False,
    zero_prob_choice_val=None,
    log_alt_losers=False,
    want_logsums=False,
    skims=None,
    locals_d=None,
    chunk_size=0,
    chunk_tag=None,
    trace_label=None,
    trace_choice_name=None,
    estimator=None,
    skip_choice=False,
):

    """
    Run a simulation in the situation in which alternatives must
    be merged with choosers because there are interaction terms or
    because alternatives are being sampled.

    optionally (if chunk_size > 0) iterates over choosers in chunk_size chunks

    Parameters
    ----------
    choosers : pandas.DataFrame
        DataFrame of choosers
    alternatives : pandas.DataFrame
        DataFrame of alternatives - will be merged with choosers
        index domain same as choosers, but repeated for each alternative
    spec : pandas.DataFrame
        A Pandas DataFrame that gives the specification of the variables to
        compute and the coefficients for each variable.
        Variable specifications must be in the table index and the
        table should have only one column of coefficients.
    skims : Skims object
        The skims object is used to contain multiple matrices of
        origin-destination impedances.  Make sure to also add it to the
        locals_d below in order to access it in expressions.  The *only* job
        of this method in regards to skims is to call set_df with the
        dataframe that comes back from interacting choosers with
        alternatives.  See the skims module for more documentation on how
        the skims object is intended to be used.
    locals_d : Dict
        This is a dictionary of local variables that will be the environment
        for an evaluation of an expression that begins with @
    chunk_size : int
        if chunk_size > 0 iterates over choosers in chunk_size chunks
    trace_label: str
        This is the label to be used  for trace log file entries and dump file names
        when household tracing enabled. No tracing occurs if label is empty or None.
    trace_choice_name: str
        This is the column label to be used in trace file csv dump of choices
    skip_choice: bool
        This skips the logit choice step and simply returns the alternatives table with logsums
        (used in disaggregate accessibility)

    Returns
    -------
    if want_logsums is False:

        choices : pandas.Series
            A series where index should match the index of the choosers DataFrame
            and values will match the index of the alternatives DataFrame -
            choices are simulated in the standard Monte Carlo fashion

    if want_logsums is True:

        choices : pandas.DataFrame
            choices['choice'] : same as choices series when logsums is False
            choices['logsum'] : float logsum of choice utilities across alternatives

    """

    trace_label = tracing.extend_trace_label(trace_label, "interaction_sample_simulate")
    chunk_tag = chunk_tag or trace_label

    result_list = []
    for (
        i,
        chooser_chunk,
        alternative_chunk,
        chunk_trace_label,
    ) in chunk.adaptive_chunked_choosers_and_alts(
        choosers, alternatives, chunk_size, trace_label, chunk_tag
    ):

        choices = _interaction_sample_simulate(
            chooser_chunk,
            alternative_chunk,
            spec,
            choice_column,
            allow_zero_probs,
            zero_prob_choice_val,
            log_alt_losers,
            want_logsums,
            skims,
            locals_d,
            chunk_trace_label,
            trace_choice_name,
            estimator,
            skip_choice,
        )

        result_list.append(choices)

        chunk.log_df(trace_label, f"result_list", result_list)

    # FIXME: this will require 2X RAM
    # if necessary, could append to hdf5 store on disk:
    # http://pandas.pydata.org/pandas-docs/stable/io.html#id2
    if len(result_list) > 1:
        choices = pd.concat(result_list)

    assert len(choices.index == len(choosers.index))

    return choices<|MERGE_RESOLUTION|>--- conflicted
+++ resolved
@@ -266,16 +266,6 @@
     if allow_zero_probs:
         zero_probs = probs.sum(axis=1) == 0
         if zero_probs.any():
-            # Debug tracing in depth
-            # _z_interaction_df = alternatives.loc[zero_probs].join(
-            #     choosers.loc[zero_probs], how='left', rsuffix='_chooser'
-            # )
-            # _z_trace_rows = np.ones(len(_z_interaction_df), dtype=np.bool)
-            # _z_interaction_utilities, _z_trace_eval_results \
-            #     = interaction_simulate.eval_interaction_utilities(
-            #     spec, _z_interaction_df, locals_d, trace_label,
-            #     _z_trace_rows,
-            #     estimator=estimator, log_alt_losers=log_alt_losers)
             # FIXME this is kind of gnarly, but we force choice of first alt
             probs.loc[zero_probs, 0] = 1.0
 
@@ -309,15 +299,9 @@
         # create a series with index from choosers and the index of the chosen alternative
         choices = pd.Series(choices, index=choosers.index)
 
-<<<<<<< HEAD
         chunk.log_df(trace_label, "choices", choices)
-=======
-    if allow_zero_probs and zero_probs.any() and zero_prob_choice_val is not None:
-        # FIXME this is kind of gnarly, patch choice for zero_probs
-        choices.loc[zero_probs] = zero_prob_choice_val
->>>>>>> 28480b0c
-
-        if allow_zero_probs and zero_probs.any():
+
+        if allow_zero_probs and zero_probs.any() and zero_prob_choice_val is not None:
             # FIXME this is kind of gnarly, patch choice for zero_probs
             choices.loc[zero_probs] = zero_prob_choice_val
 
