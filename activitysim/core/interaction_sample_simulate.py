# ActivitySim
# See full license in LICENSE.txt.
import logging

import numpy as np
import pandas as pd

<<<<<<< HEAD
from . import logit
from . import tracing
from . import chunk
from . import config
=======
from . import chunk, interaction_simulate, logit, tracing
>>>>>>> ae7fa438
from .simulate import set_skim_wrapper_targets

logger = logging.getLogger(__name__)


def _interaction_sample_simulate(
    choosers,
    alternatives,
    spec,
    choice_column,
    allow_zero_probs,
    zero_prob_choice_val,
    log_alt_losers,
    want_logsums,
    skims,
    locals_d,
    trace_label,
    trace_choice_name,
    estimator,
    skip_choice=False,
):

    """
    Run a MNL simulation in the situation in which alternatives must
    be merged with choosers because there are interaction terms or
    because alternatives are being sampled.

    Parameters are same as for public function interaction_sample_simulate

    spec : dataframe
        one row per spec expression and one col with utility coefficient

    interaction_df : dataframe
        cross join (cartesian product) of choosers with alternatives
        combines columns of choosers and alternatives
        len(df) == len(choosers) * len(alternatives)
        index values (non-unique) are index values from alternatives df

    interaction_utilities : dataframe
        the utility of each alternative is sum of the partial utilities determined by the
        various spec expressions and their corresponding coefficients
        yielding a dataframe  with len(interaction_df) rows and one utility column
        having the same index as interaction_df (non-unique values from alternatives df)

    utilities : dataframe
        dot product of model_design.dot(spec)
        yields utility value for element in the cross product of choosers and alternatives
        this is then reshaped as a dataframe with one row per chooser and one column per alternative

    probs : dataframe
        utilities exponentiated and converted to probabilities
        same shape as utilities, one row per chooser and one column for alternative

    positions : series
        choices among alternatives with the chosen alternative represented
        as the integer index of the selected alternative column in probs

    choices : series
        series with the alternative chosen for each chooser
        the index is same as choosers
        and the series value is the alternative df index of chosen alternative

    Returns
    -------
    if want_logsums is False:

        choices : pandas.Series
            A series where index should match the index of the choosers DataFrame
            and values will match the index of the alternatives DataFrame -
            choices are simulated in the standard Monte Carlo fashion

    if want_logsums is True:

        choices : pandas.DataFrame
            choices['choice'] : same as choices series when logsums is False
            choices['logsum'] : float logsum of choice utilities across alternatives
    """

    # merge of alternatives, choosers on index requires increasing index
    assert choosers.index.is_monotonic_increasing
    assert alternatives.index.is_monotonic_increasing

    # assert choosers.index.equals(alternatives.index[~alternatives.index.duplicated(keep='first')])

    # this is the more general check (not requiring is_monotonic_increasing)
    last_repeat = alternatives.index != np.roll(alternatives.index, -1)
    assert (choosers.shape[0] == 1) or choosers.index.equals(
        alternatives.index[last_repeat]
    )

    have_trace_targets = tracing.has_trace_targets(choosers)

    if have_trace_targets:
        tracing.trace_df(choosers, tracing.extend_trace_label(trace_label, "choosers"))
        tracing.trace_df(
            alternatives,
            tracing.extend_trace_label(trace_label, "alternatives"),
            transpose=False,
        )

    if len(spec.columns) > 1:
        raise RuntimeError("spec must have only one column")

    # if using skims, copy index into the dataframe, so it will be
    # available as the "destination" for the skims dereference below
    # if skims is not None and alternatives.index.name not in alternatives:
    #    #FIXME - not needed ?
    #    alternatives = alternatives.copy()
    #    alternatives[alternatives.index.name] = alternatives.index

    # - join choosers and alts
    # in vanilla interaction_simulate interaction_df is cross join of choosers and alternatives
    # interaction_df = logit.interaction_dataset(choosers, alternatives, sample_size)
    # here, alternatives is sparsely repeated once for each (non-dup) sample
    # we expect alternatives to have same index of choosers (but with duplicate index values)
    # so we just need to left join alternatives with choosers

    # assert alternatives.index.name == choosers.index.name
    # asserting the index names are the same tells us nothing about the underlying data so why?

    interaction_df = alternatives.join(choosers, how="left", rsuffix="_chooser")

    if log_alt_losers:
        # logit.interaction_dataset adds ALT_CHOOSER_ID column if log_alt_losers is True
        # to enable detection of zero_prob-driving utils (e.g. -999 for all alts in a chooser)
        interaction_df[
            interaction_simulate.ALT_CHOOSER_ID
        ] = interaction_df.index.values

    chunk.log_df(trace_label, "interaction_df", interaction_df)

    if have_trace_targets:
        trace_rows, trace_ids = tracing.interaction_trace_rows(interaction_df, choosers)

        tracing.trace_df(
            interaction_df,
            tracing.extend_trace_label(trace_label, "interaction_df"),
            transpose=False,
        )
    else:
        trace_rows = trace_ids = None

    if skims is not None:
        set_skim_wrapper_targets(interaction_df, skims)

    # evaluate expressions from the spec multiply by coefficients and sum
    # spec is df with one row per spec expression and one col with utility coefficient
    # column names of choosers match spec index values
    # utilities has utility value for element in the cross product of choosers and alternatives
    # interaction_utilities is a df with one utility column and one row per row in alternative
    (
        interaction_utilities,
        trace_eval_results,
    ) = interaction_simulate.eval_interaction_utilities(
        spec,
        interaction_df,
        locals_d,
        trace_label,
        trace_rows,
        estimator=estimator,
        log_alt_losers=log_alt_losers,
    )
    chunk.log_df(trace_label, "interaction_utilities", interaction_utilities)

    del interaction_df
    chunk.log_df(trace_label, "interaction_df", None)

    if have_trace_targets:
        tracing.trace_interaction_eval_results(
            trace_eval_results,
            trace_ids,
            tracing.extend_trace_label(trace_label, "eval"),
        )

        tracing.trace_df(
            interaction_utilities,
            tracing.extend_trace_label(trace_label, "interaction_utilities"),
            transpose=False,
        )

    # reshape utilities (one utility column and one row per row in model_design)
    # to a dataframe with one row per chooser and one column per alternative
    # interaction_utilities is sparse because duplicate sampled alternatives were dropped
    # so we need to pad with dummy utilities so low that they are never chosen

    # number of samples per chooser
    sample_counts = (
        interaction_utilities.groupby(interaction_utilities.index).size().values
    )
    chunk.log_df(trace_label, "sample_counts", sample_counts)

    # max number of alternatvies for any chooser
    max_sample_count = sample_counts.max()

    # offsets of the first and last rows of each chooser in sparse interaction_utilities
    last_row_offsets = sample_counts.cumsum()
    first_row_offsets = np.insert(last_row_offsets[:-1], 0, 0)

    # repeat the row offsets once for each dummy utility to insert
    # (we want to insert dummy utilities at the END of the list of alternative utilities)
    # inserts is a list of the indices at which we want to do the insertions
    inserts = np.repeat(last_row_offsets, max_sample_count - sample_counts)

    del sample_counts
    chunk.log_df(trace_label, "sample_counts", None)

    # insert the zero-prob utilities to pad each alternative set to same size
    padded_utilities = np.insert(interaction_utilities.utility.values, inserts, -999)
    chunk.log_df(trace_label, "padded_utilities", padded_utilities)
    del inserts

    del interaction_utilities
    chunk.log_df(trace_label, "interaction_utilities", None)

    # reshape to array with one row per chooser, one column per alternative
    padded_utilities = padded_utilities.reshape(-1, max_sample_count)

    # convert to a dataframe with one row per chooser and one column per alternative
    utilities_df = pd.DataFrame(padded_utilities, index=choosers.index)
    chunk.log_df(trace_label, "utilities_df", utilities_df)

    if want_logsums:
        logsums = logit.utils_to_logsums(utilities_df, allow_zero_probs=allow_zero_probs)
        chunk.log_df(trace_label, 'logsums', logsums)

    del padded_utilities
    chunk.log_df(trace_label, "padded_utilities", None)

    if have_trace_targets:
        tracing.trace_df(
            utilities_df,
            tracing.extend_trace_label(trace_label, "utilities"),
            column_labels=["alternative", "utility"],
        )

<<<<<<< HEAD
    if config.setting("freeze_unobserved_utilities", False):
        # positions is series with the chosen alternative represented as a column index in utilities_df
        # which is an integer between zero and num alternatives in the alternative sample
        positions, rands = logit.make_choices_utility_based(
            utilities_df, trace_label=trace_label, trace_choosers=choosers
        )

        del utilities_df
        chunk.log_df(trace_label, 'utilities_df', None)

    else:
        # convert to probabilities (utilities exponentiated and normalized to probs)
        # probs is same shape as utilities, one row per chooser and one column for alternative
        probs = logit.utils_to_probs(utilities_df, allow_zero_probs=allow_zero_probs,
                                     trace_label=trace_label, trace_choosers=choosers)
        chunk.log_df(trace_label, 'probs', probs)

        del utilities_df
        chunk.log_df(trace_label, 'utilities_df', None)

        if have_trace_targets:
            tracing.trace_df(probs, tracing.extend_trace_label(trace_label, 'probs'),
                             column_labels=['alternative', 'probability'])

        if allow_zero_probs:
            zero_probs = (probs.sum(axis=1) == 0)
            if zero_probs.any():
                # FIXME this is kind of gnarly, but we force choice of first alt
                probs.loc[zero_probs, 0] = 1.0

        # make choices
        # positions is series with the chosen alternative represented as a column index in probs
        # which is an integer between zero and num alternatives in the alternative sample
        positions, rands = \
            logit.make_choices(probs, trace_label=trace_label, trace_choosers=choosers)

        del probs
        chunk.log_df(trace_label, 'probs', None)

    chunk.log_df(trace_label, 'positions', positions)
    chunk.log_df(trace_label, 'rands', rands)

    # shouldn't have chosen any of the dummy pad utilities
    assert positions.max() < max_sample_count

    # need to get from an integer offset into the alternative sample to the alternative index
    # that is, we want the index value of the row that is offset by <position> rows into the
    # tranche of this choosers alternatives created by cross join of alternatives and choosers

    # resulting pandas Int64Index has one element per chooser row and is in same order as choosers
    choices = alternatives[choice_column].take(positions + first_row_offsets)

    # create a series with index from choosers and the index of the chosen alternative
    choices = pd.Series(choices, index=choosers.index)

    chunk.log_df(trace_label, 'choices', choices)

    # TODO [janzill Jun2022]: Also for utility based choices?
    if not config.setting("freeze_unobserved_utilities", False):
        if allow_zero_probs and zero_probs.any():
            # FIXME this is kind of gnarly, patch choice for zero_probs
            choices.loc[zero_probs] = zero_prob_choice_val
=======
    # convert to probabilities (utilities exponentiated and normalized to probs)
    # probs is same shape as utilities, one row per chooser and one column for alternative
    probs = logit.utils_to_probs(
        utilities_df,
        allow_zero_probs=allow_zero_probs,
        trace_label=trace_label,
        trace_choosers=choosers,
    )
    chunk.log_df(trace_label, "probs", probs)

    if want_logsums:
        logsums = logit.utils_to_logsums(
            utilities_df, allow_zero_probs=allow_zero_probs
        )
        chunk.log_df(trace_label, "logsums", logsums)

    del utilities_df
    chunk.log_df(trace_label, "utilities_df", None)

    if have_trace_targets:
        tracing.trace_df(
            probs,
            tracing.extend_trace_label(trace_label, "probs"),
            column_labels=["alternative", "probability"],
        )

    if allow_zero_probs:
        zero_probs = probs.sum(axis=1) == 0
        if zero_probs.any():
            # FIXME this is kind of gnarly, but we force choice of first alt
            probs.loc[zero_probs, 0] = 1.0

    if skip_choice:
        return choosers.join(logsums.to_frame("logsums"))

    else:
        # make choices
        # positions is series with the chosen alternative represented as a column index in probs
        # which is an integer between zero and num alternatives in the alternative sample
        positions, rands = logit.make_choices(
            probs, trace_label=trace_label, trace_choosers=choosers
        )

        chunk.log_df(trace_label, "positions", positions)
        chunk.log_df(trace_label, "rands", rands)

        del probs
        chunk.log_df(trace_label, "probs", None)

        # shouldn't have chosen any of the dummy pad utilities
        assert positions.max() < max_sample_count

        # need to get from an integer offset into the alternative sample to the alternative index
        # that is, we want the index value of the row that is offset by <position> rows into the
        # tranche of this choosers alternatives created by cross join of alternatives and choosers

        # resulting pandas Int64Index has one element per chooser row and is in same order as choosers
        choices = alternatives[choice_column].take(positions + first_row_offsets)

        # create a series with index from choosers and the index of the chosen alternative
        choices = pd.Series(choices, index=choosers.index)

        chunk.log_df(trace_label, "choices", choices)

        if allow_zero_probs and zero_probs.any() and zero_prob_choice_val is not None:
            # FIXME this is kind of gnarly, patch choice for zero_probs
            choices.loc[zero_probs] = zero_prob_choice_val

        if have_trace_targets:
            tracing.trace_df(
                choices,
                tracing.extend_trace_label(trace_label, "choices"),
                columns=[None, trace_choice_name],
            )
            tracing.trace_df(
                rands,
                tracing.extend_trace_label(trace_label, "rands"),
                columns=[None, "rand"],
            )
            if want_logsums:
                tracing.trace_df(
                    logsums,
                    tracing.extend_trace_label(trace_label, "logsum"),
                    columns=[None, "logsum"],
                )
>>>>>>> ae7fa438

        if want_logsums:
            choices = choices.to_frame("choice")
            choices["logsum"] = logsums

        chunk.log_df(trace_label, "choices", choices)

        # handing this off to our caller
        chunk.log_df(trace_label, "choices", None)

        return choices


def interaction_sample_simulate(
    choosers,
    alternatives,
    spec,
    choice_column,
    allow_zero_probs=False,
    zero_prob_choice_val=None,
    log_alt_losers=False,
    want_logsums=False,
    skims=None,
    locals_d=None,
    chunk_size=0,
    chunk_tag=None,
    trace_label=None,
    trace_choice_name=None,
    estimator=None,
    skip_choice=False,
):

    """
    Run a simulation in the situation in which alternatives must
    be merged with choosers because there are interaction terms or
    because alternatives are being sampled.

    optionally (if chunk_size > 0) iterates over choosers in chunk_size chunks

    Parameters
    ----------
    choosers : pandas.DataFrame
        DataFrame of choosers
    alternatives : pandas.DataFrame
        DataFrame of alternatives - will be merged with choosers
        index domain same as choosers, but repeated for each alternative
    spec : pandas.DataFrame
        A Pandas DataFrame that gives the specification of the variables to
        compute and the coefficients for each variable.
        Variable specifications must be in the table index and the
        table should have only one column of coefficients.
    skims : Skims object
        The skims object is used to contain multiple matrices of
        origin-destination impedances.  Make sure to also add it to the
        locals_d below in order to access it in expressions.  The *only* job
        of this method in regards to skims is to call set_df with the
        dataframe that comes back from interacting choosers with
        alternatives.  See the skims module for more documentation on how
        the skims object is intended to be used.
    locals_d : Dict
        This is a dictionary of local variables that will be the environment
        for an evaluation of an expression that begins with @
    chunk_size : int
        if chunk_size > 0 iterates over choosers in chunk_size chunks
    trace_label: str
        This is the label to be used  for trace log file entries and dump file names
        when household tracing enabled. No tracing occurs if label is empty or None.
    trace_choice_name: str
        This is the column label to be used in trace file csv dump of choices
    skip_choice: bool
        This skips the logit choice step and simply returns the alternatives table with logsums
        (used in disaggregate accessibility)

    Returns
    -------
    if want_logsums is False:

        choices : pandas.Series
            A series where index should match the index of the choosers DataFrame
            and values will match the index of the alternatives DataFrame -
            choices are simulated in the standard Monte Carlo fashion

    if want_logsums is True:

        choices : pandas.DataFrame
            choices['choice'] : same as choices series when logsums is False
            choices['logsum'] : float logsum of choice utilities across alternatives

    """

    trace_label = tracing.extend_trace_label(trace_label, "interaction_sample_simulate")
    chunk_tag = chunk_tag or trace_label

    result_list = []
    for (
        i,
        chooser_chunk,
        alternative_chunk,
        chunk_trace_label,
    ) in chunk.adaptive_chunked_choosers_and_alts(
        choosers, alternatives, chunk_size, trace_label, chunk_tag
    ):

        choices = _interaction_sample_simulate(
            chooser_chunk,
            alternative_chunk,
            spec,
            choice_column,
            allow_zero_probs,
            zero_prob_choice_val,
            log_alt_losers,
            want_logsums,
            skims,
            locals_d,
            chunk_trace_label,
            trace_choice_name,
            estimator,
            skip_choice,
        )

        result_list.append(choices)

        chunk.log_df(trace_label, f"result_list", result_list)

    # FIXME: this will require 2X RAM
    # if necessary, could append to hdf5 store on disk:
    # http://pandas.pydata.org/pandas-docs/stable/io.html#id2
    if len(result_list) > 1:
        choices = pd.concat(result_list)

    assert len(choices.index == len(choosers.index))

    return choices<|MERGE_RESOLUTION|>--- conflicted
+++ resolved
@@ -5,14 +5,7 @@
 import numpy as np
 import pandas as pd
 
-<<<<<<< HEAD
-from . import logit
-from . import tracing
-from . import chunk
-from . import config
-=======
-from . import chunk, interaction_simulate, logit, tracing
->>>>>>> ae7fa438
+from . import chunk, config, interaction_simulate, logit, tracing
 from .simulate import set_skim_wrapper_targets
 
 logger = logging.getLogger(__name__)
@@ -248,7 +241,6 @@
             column_labels=["alternative", "utility"],
         )
 
-<<<<<<< HEAD
     if config.setting("freeze_unobserved_utilities", False):
         # positions is series with the chosen alternative represented as a column index in utilities_df
         # which is an integer between zero and num alternatives in the alternative sample
@@ -279,6 +271,9 @@
                 # FIXME this is kind of gnarly, but we force choice of first alt
                 probs.loc[zero_probs, 0] = 1.0
 
+        if skip_choice:
+            return choosers.join(logsums.to_frame("logsums"))
+        
         # make choices
         # positions is series with the chosen alternative represented as a column index in probs
         # which is an integer between zero and num alternatives in the alternative sample
@@ -311,104 +306,26 @@
         if allow_zero_probs and zero_probs.any():
             # FIXME this is kind of gnarly, patch choice for zero_probs
             choices.loc[zero_probs] = zero_prob_choice_val
-=======
-    # convert to probabilities (utilities exponentiated and normalized to probs)
-    # probs is same shape as utilities, one row per chooser and one column for alternative
-    probs = logit.utils_to_probs(
-        utilities_df,
-        allow_zero_probs=allow_zero_probs,
-        trace_label=trace_label,
-        trace_choosers=choosers,
-    )
-    chunk.log_df(trace_label, "probs", probs)
+
+    if have_trace_targets:
+        tracing.trace_df(choices, tracing.extend_trace_label(trace_label, 'choices'),
+                         columns=[None, trace_choice_name])
+        tracing.trace_df(rands, tracing.extend_trace_label(trace_label, 'rands'),
+                         columns=[None, 'rand'])
+        if want_logsums:
+            tracing.trace_df(logsums, tracing.extend_trace_label(trace_label, 'logsum'),
+                             columns=[None, 'logsum'])
 
     if want_logsums:
-        logsums = logit.utils_to_logsums(
-            utilities_df, allow_zero_probs=allow_zero_probs
-        )
-        chunk.log_df(trace_label, "logsums", logsums)
-
-    del utilities_df
-    chunk.log_df(trace_label, "utilities_df", None)
-
-    if have_trace_targets:
-        tracing.trace_df(
-            probs,
-            tracing.extend_trace_label(trace_label, "probs"),
-            column_labels=["alternative", "probability"],
-        )
-
-    if allow_zero_probs:
-        zero_probs = probs.sum(axis=1) == 0
-        if zero_probs.any():
-            # FIXME this is kind of gnarly, but we force choice of first alt
-            probs.loc[zero_probs, 0] = 1.0
-
-    if skip_choice:
-        return choosers.join(logsums.to_frame("logsums"))
-
-    else:
-        # make choices
-        # positions is series with the chosen alternative represented as a column index in probs
-        # which is an integer between zero and num alternatives in the alternative sample
-        positions, rands = logit.make_choices(
-            probs, trace_label=trace_label, trace_choosers=choosers
-        )
-
-        chunk.log_df(trace_label, "positions", positions)
-        chunk.log_df(trace_label, "rands", rands)
-
-        del probs
-        chunk.log_df(trace_label, "probs", None)
-
-        # shouldn't have chosen any of the dummy pad utilities
-        assert positions.max() < max_sample_count
-
-        # need to get from an integer offset into the alternative sample to the alternative index
-        # that is, we want the index value of the row that is offset by <position> rows into the
-        # tranche of this choosers alternatives created by cross join of alternatives and choosers
-
-        # resulting pandas Int64Index has one element per chooser row and is in same order as choosers
-        choices = alternatives[choice_column].take(positions + first_row_offsets)
-
-        # create a series with index from choosers and the index of the chosen alternative
-        choices = pd.Series(choices, index=choosers.index)
-
-        chunk.log_df(trace_label, "choices", choices)
-
-        if allow_zero_probs and zero_probs.any() and zero_prob_choice_val is not None:
-            # FIXME this is kind of gnarly, patch choice for zero_probs
-            choices.loc[zero_probs] = zero_prob_choice_val
-
-        if have_trace_targets:
-            tracing.trace_df(
-                choices,
-                tracing.extend_trace_label(trace_label, "choices"),
-                columns=[None, trace_choice_name],
-            )
-            tracing.trace_df(
-                rands,
-                tracing.extend_trace_label(trace_label, "rands"),
-                columns=[None, "rand"],
-            )
-            if want_logsums:
-                tracing.trace_df(
-                    logsums,
-                    tracing.extend_trace_label(trace_label, "logsum"),
-                    columns=[None, "logsum"],
-                )
->>>>>>> ae7fa438
-
-        if want_logsums:
-            choices = choices.to_frame("choice")
-            choices["logsum"] = logsums
-
-        chunk.log_df(trace_label, "choices", choices)
-
-        # handing this off to our caller
-        chunk.log_df(trace_label, "choices", None)
-
-        return choices
+        choices = choices.to_frame("choice")
+        choices["logsum"] = logsums
+
+    chunk.log_df(trace_label, "choices", choices)
+
+    # handing this off to our caller
+    chunk.log_df(trace_label, "choices", None)
+
+    return choices
 
 
 def interaction_sample_simulate(
