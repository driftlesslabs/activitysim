--- conflicted
+++ resolved
@@ -271,10 +271,10 @@
     return probs
 
 
-<<<<<<< HEAD
-def add_ev1_random(df):
+# todo: check state, add type annotations, check new-world tracing, etc.
+def add_ev1_random(state: workflow.State, df: pd.DataFrame):
     nest_utils_for_choice = df.copy()
-    nest_utils_for_choice += pipeline.get_rn_generator().gumbel_for_df(nest_utils_for_choice, n=df.shape[1])
+    nest_utils_for_choice += state.get_rn_generator().gumbel_for_df(nest_utils_for_choice, n=df.shape[1])
     return nest_utils_for_choice
 
 
@@ -298,9 +298,9 @@
 # alternatives and set the corresponding entry to 1 for each row, set all other alternatives at this level to zero.
 # Once the tree is walked (all alternatives have been processed), take the product of the alternatives in each
 # leaf's alternative list. Then pick the only alternative with entry 1, all others must be 0.
-def make_choices_ru_frozen_nl(nested_utilities, alt_order_array, nest_spec):
+def make_choices_explicit_error_term_nl(state, nested_utilities, alt_order_array, nest_spec):
     """ walk down the nesting tree and make choice at each level, which is the root of the next level choice."""
-    nest_utils_for_choice = add_ev1_random(nested_utilities)
+    nest_utils_for_choice = add_ev1_random(state, nested_utilities)
 
     all_alternatives = set(nest.name for nest in each_nest(nest_spec, type='leaf'))
     logit_nest_groups = group_nest_names_by_level(nest_spec)
@@ -320,46 +320,46 @@
     return choices
 
 
-def make_choices_ru_frozen_mnl(utilities):
-    utilities_incl_unobs = add_ev1_random(utilities)
+def make_choices_explicit_error_term_mnl(state, utilities):
+    utilities_incl_unobs = add_ev1_random(state, utilities)
     choices = np.argmax(utilities_incl_unobs.to_numpy(), axis=1)
+    # TODO: reporting like for zero probs
     assert not np.isnan(choices).any(), "No choice for XXX - implement reporting"
     choices = pd.Series(choices, index=utilities_incl_unobs.index)
     return choices
 
 
-def make_choices_ru_frozen(utilities, alt_order_array, nest_spec=None, trace_label=None):
-    trace_label = tracing.extend_trace_label(trace_label, 'make_choices_ru_frozen')
+def make_choices_explicit_error_term(state, utilities, alt_order_array, nest_spec=None, trace_label=None):
+    trace_label = state.tracing.extend_trace_label(trace_label, 'make_choices_ru_frozen')
     if nest_spec is None:
-        choices = make_choices_ru_frozen_mnl(utilities)
+        choices = make_choices_explicit_error_term_mnl(state, utilities)
     else:
-        choices = make_choices_ru_frozen_nl(utilities, alt_order_array, nest_spec)
+        choices = make_choices_explicit_error_term_nl(state, utilities, alt_order_array, nest_spec)
     return choices
 
 
 # TODO: memory usage
 def make_choices_utility_based(
-        utilities,
+        state: workflow.State,
+        utilities: pd.DataFrame,
         # for nested: need mapping of index to alternative name to "fake" indexes if I want to keep with current
         #  structure, OR need to make returning names optional. sharrow impl will make our life so much easier
         name_mapping=None,
         nest_spec=None,
-        trace_label=None,
+        trace_label: str = None,
         trace_choosers=None,
         allow_bad_probs=False,
-):
+) -> tuple[pd.Series, pd.Series]:
     trace_label = tracing.extend_trace_label(trace_label, 'make_choices_utility_based')
 
     # TODO: index of choices for nested utilities is different than unnested - this needs to be consistent for
     #  turning indexes into alternative names to keep code changes to minimum for now
-    choices = make_choices_ru_frozen(utilities, name_mapping, nest_spec, trace_label)
+    choices = make_choices_explicit_error_term(state, utilities, name_mapping, nest_spec, trace_label)
     # TODO: rands - log all zeros for now
     rands = pd.Series(np.zeros_like(utilities.index.values), index=utilities.index)
     return choices, rands
 
 
-def make_choices(probs, trace_label=None, trace_choosers=None, allow_bad_probs=False):
-=======
 def make_choices(
     state: workflow.State,
     probs: pd.DataFrame,
@@ -367,7 +367,6 @@
     trace_choosers=None,
     allow_bad_probs=False,
 ) -> tuple[pd.Series, pd.Series]:
->>>>>>> bf64b7be
     """
     Make choices for each chooser from among a set of alternatives.
     Parameters
@@ -667,6 +666,7 @@
             yield nest
 
 
+# TODO: do I need to implement this for LogitNestSpec?
 def count_nests(nest_spec):
     """
     count the nests in nest_spec, return 0 if nest_spec is none
