--- conflicted
+++ resolved
@@ -113,9 +113,6 @@
     """
 
     DF: str
-<<<<<<< HEAD
-    TABLES: list[str] | None
-=======
     """Name of the primary table used for this preprocessor.
 
     The preprocessor will emit rows to a temporary table that match the rows
@@ -128,5 +125,4 @@
     to standard merge rules for these tables.  Care should be taken to limit the
     number of merged tables as the memory requirements for the preprocessor
     will increase with each table.
-    """
->>>>>>> b24874a8
+    """