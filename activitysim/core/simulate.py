--- conflicted
+++ resolved
@@ -666,20 +666,13 @@
                     with warnings.catch_warnings(record=True) as w:
                         # Cause all warnings to always be triggered.
                         warnings.simplefilter("always")
-<<<<<<< HEAD
                         with performance_timer.time_expression(expr):
                             if expr.startswith("@"):
                                 expression_value = eval(
                                     expr[1:], globals_dict, locals_dict
                                 )
                             else:
-                                expression_value = choosers.eval(expr)
-=======
-                        if expr.startswith("@"):
-                            expression_value = eval(expr[1:], globals_dict, locals_dict)
-                        else:
-                            expression_value = fast_eval(choosers, expr)
->>>>>>> 146c7ffe
+                                expression_value = fast_eval(choosers, expr)
 
                         if len(w) > 0:
                             for wrn in w:
@@ -945,18 +938,11 @@
     values = OrderedDict()
     for expr in exprs:
         try:
-<<<<<<< HEAD
             with performance_timer.time_expression(expr):
                 if expr.startswith("@"):
                     expr_values = to_array(eval(expr[1:], globals_dict, locals_dict))
                 else:
-                    expr_values = to_array(df.eval(expr))
-=======
-            if expr.startswith("@"):
-                expr_values = to_array(eval(expr[1:], globals_dict, locals_dict))
-            else:
-                expr_values = to_array(fast_eval(df, expr))
->>>>>>> 146c7ffe
+                    expr_values = to_array(fast_eval(df, expr))
             # read model spec should ensure uniqueness, otherwise we should uniquify
             assert expr not in values
             values[expr] = expr_values
