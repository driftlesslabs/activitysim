--- conflicted
+++ resolved
@@ -126,41 +126,11 @@
         trace_label = tracing.extend_trace_label(trace_label, f'maz_tap_utils.{leg}')
 
         with chunk.chunk_log(trace_label):
-
-<<<<<<< HEAD
-        if leg == 'access':
-            maz_col = 'omaz'
-            tap_col = 'btap'
-        else:
-            maz_col = 'dmaz'
-            tap_col = 'atap'
-
-        # maz_to_tap access/egress utilities
-        # deduped utilities_df - one row per chooser for each boarding tap (btap) accessible from omaz
-        utilities_df = self.network_los.maz_to_tap_dfs[mode]
-
-        utilities_df = utilities_df[chooser_columns]. \
-            reset_index(drop=False). \
-            rename(columns={'MAZ': maz_col, 'TAP': tap_col})
-        utilities_df = pd.merge(
-            maz_od_df[['idx', maz_col]].drop_duplicates(),
-            utilities_df,
-            on=maz_col, how='inner')
-
-        if len(utilities_df) == 0:
-            trace = False
-        # add any supplemental chooser attributes (e.g. demographic_segment, tod)
-        for c in attribute_columns:
-            utilities_df[c] = reindex(chooser_attributes[c], utilities_df['idx'])
-
-        chunk.log_df(trace_label, "utilities_df", utilities_df)
-=======
             maz_tap_settings = \
                 self.network_los.setting(f'TVPB_SETTINGS.{recipe}.maz_tap_settings.{mode}')
             chooser_columns = maz_tap_settings['CHOOSER_COLUMNS']
             attribute_columns = list(chooser_attributes.columns) if chooser_attributes is not None else []
             model_constants = self.network_los.setting(f'TVPB_SETTINGS.{recipe}.CONSTANTS')
->>>>>>> 2fc95ca4
 
             if leg == 'access':
                 maz_col = 'omaz'
@@ -180,6 +150,9 @@
                 maz_od_df[['idx', maz_col]].drop_duplicates(),
                 utilities_df,
                 on=maz_col, how='inner')
+
+            if len(utilities_df) == 0:
+                trace = False
             # add any supplemental chooser attributes (e.g. demographic_segment, tod)
             for c in attribute_columns:
                 utilities_df[c] = reindex(chooser_attributes[c], utilities_df['idx'])
@@ -275,16 +248,8 @@
 
         with chunk.chunk_log(trace_label):
 
-<<<<<<< HEAD
-        with memo("#TVPB CACHE compute_tap_tap_utilities all_transit_paths"):
-            transit_df = self.all_transit_paths(access_df, egress_df, chooser_attributes, trace_label, trace)
-            # note: transit_df index is arbitrary
-
-        chunk.log_df(trace_label, "transit_df", transit_df)
-=======
             model_constants = self.network_los.setting(f'TVPB_SETTINGS.{recipe}.CONSTANTS')
             tap_tap_settings = self.network_los.setting(f'TVPB_SETTINGS.{recipe}.tap_tap_settings')
->>>>>>> 2fc95ca4
 
             with memo("#TVPB CACHE compute_tap_tap_utilities all_transit_paths"):
                 transit_df = self.all_transit_paths(access_df, egress_df, chooser_attributes, trace_label, trace)
@@ -691,20 +656,8 @@
 
         # path_info for use by expressions (e.g. penalty for drive access if no parking at access tap)
         with memo("#TVPB build_virtual_path compute_tap_tap"):
-<<<<<<< HEAD
-            with chunk.chunk_log(f'#TVPB.compute_tap_tap'):
-                path_info = {'path_type': path_type, 'access_mode': access_mode, 'egress_mode': egress_mode}
-                if len(access_df) * len(egress_df) == 0:
-                    trace = False
-                transit_df = self.compute_tap_tap(
-                    recipe,
-                    maz_od_df,
-                    access_df,
-                    egress_df,
-                    chooser_attributes,
-                    path_info=path_info,
-                    trace_label=trace_label, trace=trace)
-=======
+            if len(access_df) * len(egress_df) == 0:
+                trace = False
             transit_df = self.compute_tap_tap(
                 recipe,
                 maz_od_df,
@@ -713,7 +666,6 @@
                 chooser_attributes,
                 path_info=path_info,
                 trace_label=trace_label, trace=trace)
->>>>>>> 2fc95ca4
         chunk.log_df(trace_label, "transit_df", transit_df)
 
         # Cannot trace if df is empty. Prob happened at L200
