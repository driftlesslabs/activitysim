from __future__ import annotations

<<<<<<< HEAD
import collections
=======
>>>>>>> c59dc4cd
import os
from pathlib import Path

import larch
import numpy as np
import pandas as pd
import yaml
<<<<<<< HEAD
from larch import Model
from larch.util import Dict
=======
>>>>>>> c59dc4cd

from .general import (
    apply_coefficients,
    construct_nesting_tree,
    dict_of_linear_utility_from_spec,
    remove_apostrophes,
)

try:
    import larch
except ImportError:
    larch = None
else:
    from larch import DataFrames, Model
    from larch.util import Dict


def construct_availability(model, chooser_data, alt_codes_to_names):
    """
    Construct an availability dataframe based on -999 parameters.

    Parameters
    ----------
    model : larch.Model
    chooser_data : pandas.DataFrame
    alt_codes_to_names : Mapping[int,str]

    Returns
    -------
    pandas.DataFrame
    """
    avail = {}
    for acode, _aname in alt_codes_to_names.items():
        unavail_cols = list(
            (
                chooser_data[i.data]
                if i.data in chooser_data
                else chooser_data.eval(i.data)
            )
            for i in model.utility_co[acode]
            if i.param == "-999"
        )
        if len(unavail_cols):
            avail[acode] = sum(unavail_cols) == 0
        else:
            avail[acode] = 1
    avail = pd.DataFrame(avail).astype(np.int8)
    avail.index = chooser_data.index
    return avail


SimpleSimulateData = collections.namedtuple(
    "SimpleSimulateData",
    field_names=[
        "edb_directory",
        "settings",
        "chooser_data",
        "coefficients",
        "coef_template",
        "spec",
        "alt_names",
        "alt_codes",
        "alt_names_to_codes",
        "alt_codes_to_names",
    ],
)


def read_spec(filename: str | os.PathLike) -> pd.DataFrame:
    """Read a simple simulate spec file"""
    print("loading spec from", filename)
    spec = pd.read_csv(filename, comment="#")
    spec = remove_apostrophes(spec, ["Label"])

    # remove temp rows from spec, ASim uses them to calculate the other values written
    # to the EDB, but they are not actually part of the utility function themselves.
    spec = spec.loc[~spec.Expression.isna()]
    spec = spec.loc[~spec.Expression.str.startswith("_")].copy()

    return spec


def simple_simulate_data(
    name="tour_mode_choice",
    edb_directory="output/estimation_data_bundle/{name}/",
    coefficients_file="{name}_coefficients.csv",
    coefficients_template="{name}_coefficients_template.csv",
    spec_file="{name}_SPEC.csv",
    settings_file="{name}_model_settings.yaml",
    chooser_data_file="{name}_values_combined.csv",
    values_index_col="tour_id",
) -> SimpleSimulateData:
    edb_directory = str(edb_directory).format(name=name)

    def _read_csv(filename, **kwargs):
        filename = Path(edb_directory).joinpath(filename.format(name=name))
        if filename.with_suffix(".parquet").exists():
            print("loading from", filename.with_suffix(".parquet"))
            return pd.read_parquet(filename.with_suffix(".parquet"), **kwargs)
        if filename.exists():
            print("loading from", filename)
        return pd.read_csv(filename, **kwargs)

    settings_file = settings_file.format(name=name)
    with open(os.path.join(edb_directory, settings_file)) as yf:
        settings = yaml.load(
            yf,
            Loader=yaml.SafeLoader,
        )

    try:
        coefficients = _read_csv(
            coefficients_file,
            index_col="coefficient_name",
        )

        try:
            coef_template = _read_csv(
                coefficients_template,
                index_col="coefficient_name",
            )
        except FileNotFoundError:
            coef_template = None

        spec = read_spec(Path(edb_directory).joinpath(spec_file.format(name=name)))

        alt_names = list(spec.columns[3:])
        alt_codes = np.arange(1, len(alt_names) + 1)
        alt_names_to_codes = dict(zip(alt_names, alt_codes, strict=False))
        alt_codes_to_names = dict(zip(alt_codes, alt_names, strict=False))

        chooser_data = _read_csv(
            chooser_data_file,
        ).set_index(values_index_col)

    except Exception:
        # when an error happens in reading anything other than settings, print settings
        from pprint import pprint

        pprint(settings)
        raise

    return SimpleSimulateData(
        edb_directory=Path(edb_directory),
        settings=settings,
        chooser_data=chooser_data,
        coefficients=coefficients,
        coef_template=coef_template,
        spec=spec,
        alt_names=alt_names,
        alt_codes=alt_codes,
        alt_names_to_codes=alt_names_to_codes,
        alt_codes_to_names=alt_codes_to_names,
    )


def simple_simulate_model(
    name,
    edb_directory="output/estimation_data_bundle/{name}/",
    return_data=False,
    choices=None,
    construct_avail=False,
    values_index_col="household_id",
):
    data = simple_simulate_data(
        name=name,
        edb_directory=edb_directory,
        values_index_col=values_index_col,
    )
    coefficients = data.coefficients
    # coef_template = data.coef_template # not used
    spec = data.spec
    chooser_data = data.chooser_data
    settings = data.settings

    alt_names = data.alt_names
    alt_codes = data.alt_codes

    from .general import clean_values

    chooser_data = clean_values(
        chooser_data,
        alt_names_to_codes=choices or data.alt_names_to_codes,
        choice_code="override_choice_code",
    )

    if settings.get("LOGIT_TYPE") == "NL":
        tree = construct_nesting_tree(data.alt_names, settings["NESTS"])
    else:
        tree = construct_nesting_tree(data.alt_names_to_codes, {})

    m = Model(compute_engine="numba")
    m.utility_co = dict_of_linear_utility_from_spec(
        spec,
        "Label",
        dict(zip(alt_names, alt_codes, strict=False)),
        x_validator=chooser_data,
        expr_col="Expression",
    )

    apply_coefficients(coefficients, m)

    if construct_avail:
        avail = construct_availability(m, chooser_data, data.alt_codes_to_names)
        d = larch.Dataset.construct.from_idco(
            pd.concat([chooser_data, avail], axis=1),
            alts=dict(zip(alt_codes, alt_names, strict=False)),
        )
    else:
        avail = True
        d = larch.Dataset.construct.from_idco(
            chooser_data, alts=dict(zip(alt_codes, alt_names, strict=False))
        )

    m.datatree = d.dc.as_tree("df")
    m.graph = tree
    m.choice_co_code = "override_choice_code"

    # set bounds on unbounded coefficients, so that they don't get big
    # and cause numerical errors which some optimizers can't handle
    m.set_cap(50)

    if return_data:
        return (
            m,
            Dict(
                edb_directory=data.edb_directory,
                chooser_data=chooser_data,
                coefficients=coefficients,
                spec=spec,
                alt_names=alt_names,
                alt_codes=alt_codes,
                settings=settings,
            ),
        )

    return m


def auto_ownership_model(
    name="auto_ownership",
    edb_directory="output/estimation_data_bundle/{name}/",
    return_data=False,
):
    return simple_simulate_model(
        name=name,
        edb_directory=edb_directory,
        return_data=return_data,
        choices={i: i + 1 for i in range(5)},  # choices are coded in data as integers,
        # not 'cars0' etc as appears in the spec
    )


def free_parking_model(
    name="free_parking",
    edb_directory="output/estimation_data_bundle/{name}/",
    return_data=False,
):
    return simple_simulate_model(
        name=name,
        edb_directory=edb_directory,
        return_data=return_data,
        choices={
            True: 1,
            False: 2,
        },  # True is free parking, False is paid parking, names match spec positions
    )


def work_from_home_model(
    name="work_from_home",
    edb_directory="output/estimation_data_bundle/{name}/",
    return_data=False,
):
    return simple_simulate_model(
        name=name,
        edb_directory=edb_directory,
        return_data=return_data,
        choices={
            True: 1,
            False: 2,
        },  # True is work from home, false is does not work from home, names match spec positions
    )


def mandatory_tour_frequency_model(
    name="mandatory_tour_frequency",
    edb_directory="output/estimation_data_bundle/{name}/",
    return_data=False,
):
    return simple_simulate_model(
        name=name,
        edb_directory=edb_directory,
        return_data=return_data,
    )


def joint_tour_frequency_model(
    name="joint_tour_frequency",
    edb_directory="output/estimation_data_bundle/{name}/",
    return_data=False,
):
    return simple_simulate_model(
        name=name,
        edb_directory=edb_directory,
        return_data=return_data,
    )


def atwork_subtour_frequency_model(
    name="atwork_subtour_frequency",
    edb_directory="output/estimation_data_bundle/{name}/",
    return_data=False,
):
    return simple_simulate_model(
        name=name,
        edb_directory=edb_directory,
        values_index_col="tour_id",
        return_data=return_data,
    )


def joint_tour_composition_model(
    name="joint_tour_composition",
    edb_directory="output/estimation_data_bundle/{name}/",
    return_data=False,
):
    return simple_simulate_model(
        name=name,
        edb_directory=edb_directory,
        return_data=return_data,
    )


def joint_tour_participation_model(
    name="joint_tour_participation",
    edb_directory="output/estimation_data_bundle/{name}/",
    return_data=False,
):
    return simple_simulate_model(
        name=name,
        edb_directory=edb_directory,
        return_data=return_data,
        values_index_col="participant_id",
        choices={
            0: 1,  # 0 means participate, alternative 1
            1: 2,  # 1 means not participate, alternative 2
        },
    )


def transit_pass_subsidy_model(
    name="transit_pass_subsidy",
    edb_directory="output/estimation_data_bundle/{name}/",
    return_data=False,
):
    print("transit pass subsidy")
    return simple_simulate_model(
        name=name,
        edb_directory=edb_directory,
        return_data=return_data,
        choices={
            0: 1,  # 0 means no subsidy, alternative 1
            1: 2,  # 1 means subsidy, alternative 2
        },
    )


def transit_pass_ownership_model(
    name="transit_pass_ownership",
    edb_directory="output/estimation_data_bundle/{name}/",
    return_data=False,
):
    return simple_simulate_model(
        name=name,
        edb_directory=edb_directory,
        return_data=return_data,
        choices={
            0: 1,  # 0 means no pass, alternative 1
            1: 2,  # 1 means pass, alternative 2
        },
    )


def telecommute_frequency_model(
    name="telecommute_frequency",
    edb_directory="output/estimation_data_bundle/{name}/",
    return_data=False,
):
    return simple_simulate_model(
        name=name,
        edb_directory=edb_directory,
        return_data=return_data,
        choices={
            "No_Telecommute": 1,
            "1_day_week": 2,
            "2_3_days_week": 3,
            "4_days_week": 4,
        },
    )<|MERGE_RESOLUTION|>--- conflicted
+++ resolved
@@ -1,9 +1,6 @@
 from __future__ import annotations
 
-<<<<<<< HEAD
 import collections
-=======
->>>>>>> c59dc4cd
 import os
 from pathlib import Path
 
@@ -11,11 +8,8 @@
 import numpy as np
 import pandas as pd
 import yaml
-<<<<<<< HEAD
 from larch import Model
 from larch.util import Dict
-=======
->>>>>>> c59dc4cd
 
 from .general import (
     apply_coefficients,
