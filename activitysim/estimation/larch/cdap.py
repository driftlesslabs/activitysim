from __future__ import annotations

import importlib
import itertools
import logging
import os
import re
from pathlib import Path

import numpy as np
import pandas as pd
import xarray as xr
import yaml
<<<<<<< HEAD
from larch import Dataset, Model, P, X
from larch.model.model_group import ModelGroup
from larch.util import Dict
=======
>>>>>>> c59dc4cd

from ...abm.models.util import cdap
from .general import apply_coefficients, explicit_value_parameters

<<<<<<< HEAD
_logger = logging.getLogger("larch")
=======
try:
    import larch
except ImportError:
    larch = None
    logger_name = "larch"
else:
    from larch import DataFrames, Model, P, X
    from larch.log import logger_name
    from larch.model.model_group import ModelGroup
    from larch.util import Dict


_logger = logging.getLogger(logger_name)
>>>>>>> c59dc4cd

MAX_HHSIZE = 5


def generate_alternatives(n_persons, add_joint=False):
    """
    Generate a dictionary of CDAP alternatives.

    The keys are the names of the patterns, and
    the values are the alternative code numbers.

    Parameters
    ----------
    n_persons : int

    Returns
    -------
    Dict
    """
    basic_patterns = ["M", "N", "H"]
    alt_names = list(
        "".join(i) for i in itertools.product(basic_patterns, repeat=n_persons)
    )
    if add_joint:
        pattern = r"[MN]"
        joint_alts = [
            alt + "J" for alt in alt_names if len(re.findall(pattern, alt)) >= 2
        ]
        alt_names = alt_names + joint_alts
    alt_codes = np.arange(1, len(alt_names) + 1)
    return dict(zip(alt_names, alt_codes))


def apply_replacements(expression, prefix, tokens):
    """
    Convert general person terms to specific person terms for the CDAP model.

    Parameters
    ----------
    expression : str
        An expression from the "Expression" column
        of cdap_INDIV_AND_HHSIZE1_SPEC.csv, or similar.
    prefix : str
        A prefix to attach to each token in `expression`.
    tokens : list-like of str
        A list of tokens to edit within an expression.

    Returns
    -------
    expression : str
        The modified expression
    """
    for i in tokens:
        expression = re.sub(rf"\b{i}\b", f"{prefix}_{i}", expression)
    return expression


def cdap_base_utility_by_person(
    model, n_persons, spec, alts=None, value_tokens=(), add_joint=False
):
    """
    Build the base utility by person for each pattern.

    Parameters
    ----------
    model : larch.Model
    n_persons : int
    spec : pandas.DataFrame
        The base utility by person spec provided by
        the ActivitySim framework.
    alts : dict, optional
        The keys are the names of the patterns, and
        the values are the alternative code numbers,
        as created by `generate_alternatives`.  If not
        given, the alts are automatically regenerated
        using that function.
    value_tokens : list-like of str, optional
        A list of tokens to edit within an the expressions,
        generally the column names of the provided values
        from the estimation data bundle.  Only used when
        `n_persons` is more than 1.
    """
    if n_persons == 1:
        for i in spec.index:
            if not pd.isna(spec.loc[i, "M"]):
                model.utility_co[1] += X(spec.Expression[i]) * P(spec.loc[i, "M"])
            if not pd.isna(spec.loc[i, "N"]):
                model.utility_co[2] += X(spec.Expression[i]) * P(spec.loc[i, "N"])
            if not pd.isna(spec.loc[i, "H"]):
                model.utility_co[3] += X(spec.Expression[i]) * P(spec.loc[i, "H"])
    else:
        if alts is None:
            alts = generate_alternatives(n_persons, add_joint)
        person_numbers = range(1, n_persons + 1)
        for pnum in person_numbers:
            for i in spec.index:
                for aname, anum in alts.items():
                    z = pnum - 1
                    if not pd.isna(spec.loc[i, aname[z]]):
                        x = apply_replacements(
                            spec.Expression[i], f"p{pnum}", value_tokens
                        )
                        model.utility_co[anum] += X(x) * P(spec.loc[i, aname[z]])


def interact_pattern(n_persons, select_persons, tag):
    """
    Compile a regex pattern to match CDAP alternatives.

    Parameters
    ----------
    n_persons : int
    select_persons : list-like of int
        The persons to be selected.
    tag : str
        The activity letter, currently one of {M,N,H}.

    Returns
    -------
    re.compile
    """

    pattern = ""
    p = 1
    while len(pattern) < n_persons:
        pattern += tag if p in select_persons else "."
        p += 1
    return re.compile(pattern)


def cdap_interaction_utility(model, n_persons, alts, interaction_coef, coefficients):
    person_numbers = list(range(1, n_persons + 1))

    matcher = re.compile("coef_[HMN]_.*")
    interact_coef_map = {}
    for c in coefficients.index:
        if matcher.search(c):
            c_split = c.split("_")
            for j in c_split[2:]:
                interact_coef_map[(c_split[1], j)] = c
                if all((i == "x" for i in j)):  # wildcards also map to empty
                    interact_coef_map[(c_split[1], "")] = c

    for (cardinality, activity), coefs in interaction_coef.groupby(
        ["cardinality", "activity"]
    ):
        _logger.info(
            f"{n_persons} person households, interaction cardinality {cardinality}, activity {activity}"
        )
        if cardinality > n_persons:
            continue
        elif cardinality == n_persons:
            this_aname = activity * n_persons
            this_altnum = alts[this_aname]
            for rowindex, row in coefs.iterrows():
                expression = "&".join(
                    f"(p{p}_ptype == {t})"
                    for (p, t) in zip(person_numbers, row.interaction_ptypes)
                    if t != "*"
                )
                if expression:
                    if (activity, row.interaction_ptypes) in interact_coef_map:
                        linear_component = X(expression) * P(
                            interact_coef_map[(activity, row.interaction_ptypes)]
                        )
                    else:
                        linear_component = X(expression) * P(row.coefficient)
                else:
                    if (activity, row.interaction_ptypes) in interact_coef_map:
                        linear_component = P(
                            interact_coef_map[(activity, row.interaction_ptypes)]
                        )
                    else:
                        linear_component = P(row.coefficient)
                _logger.debug(
                    f"utility_co[{this_altnum} {this_aname}] += {linear_component}"
                )
                model.utility_co[this_altnum] += linear_component
        elif cardinality < n_persons:
            for combo in itertools.combinations(person_numbers, cardinality):
                pattern = interact_pattern(n_persons, combo, activity)
                for aname, anum in alts.items():
                    if pattern.match(aname):
                        for rowindex, row in coefs.iterrows():
                            expression = "&".join(
                                f"(p{p}_ptype == {t})"
                                for (p, t) in zip(combo, row.interaction_ptypes)
                                if t != "*"
                            )
                            # interaction terms without ptypes (i.e. with wildcards)
                            # only apply when the household size matches the cardinality
                            if expression != "":
                                if (
                                    activity,
                                    row.interaction_ptypes,
                                ) in interact_coef_map:
                                    linear_component = X(expression) * P(
                                        interact_coef_map[
                                            (activity, row.interaction_ptypes)
                                        ]
                                    )
                                else:
                                    linear_component = X(expression) * P(
                                        row.coefficient
                                    )
                                _logger.debug(
                                    f"utility_co[{anum} {aname}] += {linear_component}"
                                )
                                model.utility_co[anum] += linear_component


def cdap_joint_tour_utility(model, n_persons, alts, joint_coef, values):
    """
    FIXME: Not fully implemented!!!!

    Code is adapted from the cdap model in ActivitySim with the joint tour component
    Structure is pretty much in place, but dependencies need to be filtered out.
    """

    for row in joint_coef.itertuples():
        for aname, anum in alts.items():
            # only adding joint tour utility to alternatives with joint tours
            if "J" not in aname:
                continue
            expression = row.Expression
            dependency_name = row.dependency
            coefficient = row.coefficient

            # dealing with dependencies
            if dependency_name in ["M_px", "N_px", "H_px"]:
                if "_pxprod" in expression:
                    prod_conds = row.Expression.split("|")
                    expanded_expressions = [
                        tup
                        for tup in itertools.product(
                            range(len(prod_conds)), repeat=n_persons
                        )
                    ]
                    for expression_tup in expanded_expressions:
                        expression_list = []
                        dependency_list = []
                        for counter in range(len(expression_tup)):
                            expression_list.append(
                                prod_conds[expression_tup[counter]].replace(
                                    "xprod", str(counter + 1)
                                )
                            )
                            if expression_tup[counter] == 0:
                                dependency_list.append(
                                    dependency_name.replace("x", str(counter + 1))
                                )

                        expression_value = "&".join(expression_list)
                        # FIXME only apply to alternative if dependency satisfied
                        raise NotImplementedError("bug")
                        model.utility_co[anum] += X(expression_value) * P(coefficient)

                elif "_px" in expression:
                    for pnum in range(1, n_persons + 1):
                        dependency_name = row.dependency.replace("x", str(pnum))
                        expression = row.Expression.replace("x", str(pnum))
                        # FIXME only apply to alternative if dependency satisfied
                        raise NotImplementedError("bug")
                        model.utility_co[anum] += X(expression) * P(coefficient)

            else:
                model.utility_co[anum] += X(expression) * P(coefficient)


def cdap_split_data(households, values, add_joint):
    if "cdap_rank" not in values:
        raise ValueError("assign cdap_rank to values first")
    # only process the first 5 household members
    values = values[values.cdap_rank <= MAX_HHSIZE]
    cdap_data = {}
    for hhsize, hhs_part in households.groupby(households.hhsize.clip(1, MAX_HHSIZE)):
        if hhsize == 1:
            v = pd.merge(values, hhs_part.household_id, on="household_id").set_index(
                "household_id"
            )
        else:
            v = (
                pd.merge(values, hhs_part.household_id, on="household_id")
                .set_index(["household_id", "cdap_rank"])
                .unstack()
            )
            v.columns = [f"p{i[1]}_{i[0]}" for i in v.columns]
            for agglom in ["override_choice", "model_choice"]:
                v[agglom] = (
                    v[[f"p{p}_{agglom}" for p in range(1, hhsize + 1)]]
                    .fillna("H")
                    .sum(1)
                )
                if add_joint:
                    joint_tour_indicator = (
                        hhs_part.set_index("household_id")
                        .reindex(v.index)
                        .has_joint_tour
                    )
                    pd.testing.assert_index_equal(v.index, joint_tour_indicator.index)
                    v[agglom] = np.where(
                        joint_tour_indicator == 1, v[agglom] + "J", v[agglom]
                    )
        cdap_data[hhsize] = v

    return cdap_data


def cdap_dataframes(households, values, add_joint) -> dict[int, Dataset]:
    data = cdap_split_data(households, values, add_joint)
    dfs = {}
    for hhsize in data.keys():
        alts = generate_alternatives(hhsize, add_joint)
        dfs[hhsize] = Dataset.construct.from_idco(
            data[hhsize],
            alts=dict(zip(alts.values(), alts.keys())),
        )
        # convert override_choice to alternative code from alternative name
        dfs[hhsize]["override_choice"] = xr.DataArray(
            np.vectorize(alts.get)(dfs[hhsize].override_choice.data),
            coords=dfs[hhsize].override_choice.coords,
            dims=dfs[hhsize].override_choice.dims,
            name="override_choice",
        )
        # dfs[hhsize] = DataFrames(
        #     co=data[hhsize],
        #     alt_names=alts.keys(),
        #     alt_codes=alts.values(),
        #     av=1,
        #     ch=data[hhsize].override_choice.map(alts),
        # )
    return dfs


# def _cdap_model(households, values, spec1, interaction_coef, coefficients):
#     cdap_data = cdap_dataframes(households, values)
#     m = {}
#     _logger.info(f"building for model 1")
#     m[1] = Model(dataservice=cdap_data[1])
#     cdap_base_utility_by_person(m[1], n_persons=1, spec=spec1)
#     m[1].choice_any = True
#     m[1].availability_any = True
#
#     # Add cardinality into interaction_coef if not present
#     if 'cardinality' not in interaction_coef:
#         interaction_coef['cardinality'] = interaction_coef['interaction_ptypes'].str.len()
#     for s in [2, 3, 4, 5]:
#         _logger.info(f"building for model {s}")
#         m[s] = Model(dataservice=cdap_data[s])
#         alts = generate_alternatives(s)
#         cdap_base_utility_by_person(m[s], s, spec1, alts, values.columns)
#         cdap_interaction_utility(m[s], s, alts, interaction_coef, coefficients)
#         m[s].choice_any = True
#         m[s].availability_any = True
#
#     result = ModelGroup(m.values())
#     explicit_value_parameters(result)
#     apply_coefficients(coefficients, result)
#     return result


def cdap_data(
    name="cdap",
    edb_directory="output/estimation_data_bundle/{name}/",
    coefficients_file="{name}_coefficients.csv",
    interaction_coeffs_file="{name}_interaction_coefficients.csv",
    households_file="../../final_households.csv",
    persons_file="../../final_persons.csv",
    spec1_file="{name}_INDIV_AND_HHSIZE1_SPEC.csv",
    settings_file="{name}_model_settings.yaml",
    chooser_data_file="{name}_values_combined.csv",
    joint_coeffs_file="{name}_joint_tour_coefficients.csv",
):
    edb_directory = edb_directory.format(name=name)
    if not os.path.exists(edb_directory):
        raise FileNotFoundError(edb_directory)

    def read_csv(filename, **kwargs):
        filename = Path(edb_directory).joinpath(filename.format(name=name)).resolve()
        if filename.with_suffix(".parquet").exists():
            if "comment" in kwargs:
                del kwargs["comment"]
            print(f"Reading {filename.with_suffix('.parquet')}")
            return pd.read_parquet(filename.with_suffix(".parquet"), **kwargs)
        print(f"Reading {filename}")
        return pd.read_csv(filename, **kwargs)

    def read_yaml(filename, **kwargs):
        filename = filename.format(name=name)
        print(f"Reading {os.path.join(edb_directory, filename)}")
        with open(os.path.join(edb_directory, filename), "rt") as f:
            return yaml.load(f, Loader=yaml.SafeLoader, **kwargs)

    settings = read_yaml(settings_file)

    try:
        hhs = read_csv(households_file)
    except FileNotFoundError:
        hhs = pd.read_csv(households_file)

    try:
        persons = read_csv(persons_file)
    except FileNotFoundError:
        persons = pd.read_csv(persons_file)

    person_type_map = settings.get("PERSON_TYPE_MAP")
    if person_type_map is None:
        raise KeyError("PERSON_TYPE_MAP missing from cdap_settings.yaml")

    coefficients = read_csv(
        coefficients_file,
        index_col="coefficient_name",
        comment="#",
    )

    interaction_coef = read_csv(
        interaction_coeffs_file,
        dtype={"interaction_ptypes": str},
        keep_default_na=False,
        comment="#",
    )

    try:
        joint_coef = read_csv(
            joint_coeffs_file,
            # dtype={"interaction_ptypes": str},
            # keep_default_na=False,
            comment="#",
        )
        add_joint = True
    except FileNotFoundError:
        joint_coef = None
        add_joint = False
    print("Including joint tour utility?:", add_joint)

    spec1 = read_csv(spec1_file, comment="#")
    values = read_csv(chooser_data_file, comment="#")
    person_rank = cdap.assign_cdap_rank(
        None,
        persons[persons.household_id.isin(values.household_id)]
        .set_index("person_id")
        .reindex(values.person_id),
        person_type_map,
    )
    values["cdap_rank"] = person_rank.values

    return Dict(
        edb_directory=Path(edb_directory),
        person_data=values,
        spec1=spec1,
        interaction_coef=interaction_coef,
        coefficients=coefficients,
        households=hhs,
        settings=settings,
        joint_coef=joint_coef,
        add_joint=add_joint,
    )


def cdap_model(
    edb_directory="output/estimation_data_bundle/{name}/",
    coefficients_file="{name}_coefficients.csv",
    interaction_coeffs_file="{name}_interaction_coefficients.csv",
    households_file="../../final_households.csv",
    persons_file="../../final_persons.csv",
    spec1_file="{name}_INDIV_AND_HHSIZE1_SPEC.csv",
    settings_file="{name}_model_settings.yaml",
    chooser_data_file="{name}_values_combined.csv",
    joint_coeffs_file="{name}_joint_tour_coefficients.csv",
    return_data=False,
):
    d = cdap_data(
        name="cdap",
        edb_directory=edb_directory,
        coefficients_file=coefficients_file,
        interaction_coeffs_file=interaction_coeffs_file,
        households_file=households_file,
        persons_file=persons_file,
        spec1_file=spec1_file,
        settings_file=settings_file,
        chooser_data_file=chooser_data_file,
        joint_coeffs_file=joint_coeffs_file,
    )

    households = d.households
    values = d.person_data
    spec1 = d.spec1
    interaction_coef = d.interaction_coef
    coefficients = d.coefficients
    add_joint = d.add_joint

    cdap_dfs = cdap_dataframes(households, values, add_joint)
    m = {}
    _logger.info(f"building for model 1")
    m[1] = Model(datatree=cdap_dfs[1], compute_engine="numba")
    cdap_base_utility_by_person(m[1], n_persons=1, spec=spec1)
    m[1].choice_co_code = "override_choice"
    m[1].availability_any = True

    # Add cardinality into interaction_coef if not present
    if "cardinality" not in interaction_coef:
        interaction_coef["cardinality"] = interaction_coef[
            "interaction_ptypes"
        ].str.len()
    for s in range(2, MAX_HHSIZE + 1):
        # for s in [2, 3, 4, 5]:
        _logger.info(f"building for model {s}")
        m[s] = Model(datatree=cdap_dfs[s])
        alts = generate_alternatives(s, add_joint)
        cdap_base_utility_by_person(m[s], s, spec1, alts, values.columns)
        cdap_interaction_utility(m[s], s, alts, interaction_coef, coefficients)
        # if add_joint:
        #     cdap_joint_tour_utility(m[s], s, alts, d.joint_coef, values)
        m[s].choice_co_code = "override_choice"
        m[s].availability_any = True

    model = ModelGroup(m.values())
    explicit_value_parameters(model)
    apply_coefficients(coefficients, model)
    if return_data:
        return model, d
    return model<|MERGE_RESOLUTION|>--- conflicted
+++ resolved
@@ -11,33 +11,22 @@
 import pandas as pd
 import xarray as xr
 import yaml
-<<<<<<< HEAD
-from larch import Dataset, Model, P, X
-from larch.model.model_group import ModelGroup
-from larch.util import Dict
-=======
->>>>>>> c59dc4cd
 
 from ...abm.models.util import cdap
 from .general import apply_coefficients, explicit_value_parameters
 
-<<<<<<< HEAD
-_logger = logging.getLogger("larch")
-=======
 try:
-    import larch
+    import larch as lx
 except ImportError:
-    larch = None
+    lx = None
     logger_name = "larch"
 else:
-    from larch import DataFrames, Model, P, X
-    from larch.log import logger_name
+    from larch import Dataset, Model, P, X
     from larch.model.model_group import ModelGroup
     from larch.util import Dict
 
 
-_logger = logging.getLogger(logger_name)
->>>>>>> c59dc4cd
+_logger = logging.getLogger("larch")
 
 MAX_HHSIZE = 5
 
