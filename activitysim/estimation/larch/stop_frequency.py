--- conflicted
+++ resolved
@@ -6,11 +6,8 @@
 import numpy as np
 import pandas as pd
 import yaml
-<<<<<<< HEAD
 from larch import Dataset, Model
 from larch.util import Dict
-=======
->>>>>>> c59dc4cd
 
 from .general import (
     apply_coefficients,
