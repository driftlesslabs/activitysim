--- conflicted
+++ resolved
@@ -7,11 +7,8 @@
 import numpy as np
 import pandas as pd
 import yaml
-<<<<<<< HEAD
 from larch import Dataset, Model, P, X
 from larch.util import Dict
-=======
->>>>>>> c59dc4cd
 
 from .general import (
     apply_coefficients,
