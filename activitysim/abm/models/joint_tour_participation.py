--- conflicted
+++ resolved
@@ -458,16 +458,10 @@
         locals_d=constants,
         chunk_size=chunk_size,
         trace_label=trace_label,
-<<<<<<< HEAD
-        trace_choice_name='participation',
-        custom_chooser=custom_chooser,
-        estimator=estimator)
-=======
         trace_choice_name="participation",
         custom_chooser=participants_chooser,
         estimator=estimator,
     )
->>>>>>> ae7fa438
 
     # choice is boolean (participate or not)
     choice_col = model_settings.get("participation_choice", "participate")
