--- conflicted
+++ resolved
@@ -7,13 +7,9 @@
 import pandas as pd
 import re
 
-<<<<<<< HEAD
 from activitysim.core import config
 from activitysim.core import pipeline
 from activitysim.core import simulate
-=======
-from activitysim.core import config, simulate
->>>>>>> 1e8164b4
 
 logger = logging.getLogger(__name__)
 
@@ -71,18 +67,6 @@
     return alts
 
 
-<<<<<<< HEAD
-def read_spec_file(file_name, set_index=None):
-    try:
-        alts = simulate.read_model_alts(file_name, set_index=set_index)
-    except RuntimeError:
-        logger.warning(f"Could not find file {file_name} to determine tour flavors.")
-        return pd.DataFrame()
-    return alts
-
-
-=======
->>>>>>> 1e8164b4
 def parse_tour_flavor_from_columns(columns, tour_flavor):
     """
     determines the max number from columns if column name contains tour flavor
@@ -183,11 +167,7 @@
     Parameters
     ----------
     alts : pd.DataFrame
-<<<<<<< HEAD
-    provided_flavors : dict
-=======
     provided_flavors : dict, optional
->>>>>>> 1e8164b4
         tour flavors provided by user in the model yaml
     default_flavors : dict
         default tour flavors to fall back on
@@ -272,10 +252,6 @@
     non_mandatory_tour_flavors = determine_flavors_from_alts_file(
         nm_alts, provided_nm_tour_flavors, default_nm_tour_flavors, max_extension
     )
-<<<<<<< HEAD
-=======
-    # FIXME additional non-mandatory tour flavors are added in school escorting PR
->>>>>>> 1e8164b4
     non_mandatory_channels = enumerate_tour_types(non_mandatory_tour_flavors)
 
     logger.info(f"Non-Mandatory tour flavors used are {non_mandatory_tour_flavors}")
@@ -284,11 +260,7 @@
     mtf_model_settings_file_name = "mandatory_tour_frequency.yaml"
     mtf_model_settings = config.read_model_settings(mtf_model_settings_file_name)
     mtf_spec = mtf_model_settings.get("SPEC", "mandatory_tour_frequency.csv")
-<<<<<<< HEAD
     mtf_model_spec = read_spec_file(file_name=mtf_spec)
-=======
-    mtf_model_spec = read_alts_file(file_name=mtf_spec)
->>>>>>> 1e8164b4
     default_mandatory_tour_flavors = {"work": 2, "school": 2}
 
     mandatory_tour_flavors = determine_mandatory_tour_flavors(
@@ -460,14 +432,8 @@
             for c in alts.columns
             if all(alts[c].astype(str).str.isnumeric())
         ]
-<<<<<<< HEAD
         # adding one for additional trip home or to primary dest
         max_trips_per_leg = max(trips_per_leg) + 1
-=======
-        max_trips_per_leg = (
-            max(trips_per_leg) + 1
-        )  # adding one for additional trip home or to primary dest
->>>>>>> 1e8164b4
         if max_trips_per_leg > 1:
             valid_max_trips = True
     except (ValueError, RuntimeError):
@@ -491,11 +457,7 @@
     #  = stops + 1 for primary half-tour destination
     max_trips_per_leg = determine_max_trips_per_leg()
 
-<<<<<<< HEAD
     # canonical_trip_num: 1st trip out = 1, 2nd trip out = 2, 1st in = 5, etc.
-=======
-    # canonical_trip_num: 1st trip out = 1, 2nd trip out = 2, 1st in = max_trips_per_leg + 1, etc.
->>>>>>> 1e8164b4
     canonical_trip_num = (~trips.outbound * max_trips_per_leg) + trips.trip_num
     trips["trip_id"] = (
         trips[tour_id_column] * (2 * max_trips_per_leg) + canonical_trip_num
