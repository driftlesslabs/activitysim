# ActivitySim
# See full license in LICENSE.txt.
from __future__ import annotations

import logging

import pandas as pd

from activitysim.abm.models.util import cdap
from activitysim.core import (
    config,
    estimation,
    expressions,
    simulate,
    tracing,
    workflow,
)
from activitysim.core.util import reindex

logger = logging.getLogger(__name__)


@workflow.step
def cdap_simulate(
    state: workflow.State,
    persons_merged: pd.DataFrame,
    persons: pd.DataFrame,
    households: pd.DataFrame,
):
    """
    CDAP stands for Coordinated Daily Activity Pattern, which is a choice of
    high-level activity pattern for each person, in a coordinated way with other
    members of a person's household.

    Because Python requires vectorization of computation, there are some specialized
    routines in the cdap directory of activitysim for this purpose.  This module
    simply applies those utilities using the simulation framework.
    """

    trace_label = "cdap"
    model_settings = state.filesystem.read_model_settings("cdap.yaml")
    trace_hh_id = state.settings.trace_hh_id
    person_type_map = model_settings.get("PERSON_TYPE_MAP", None)
    assert (
        person_type_map is not None
    ), f"Expected to find PERSON_TYPE_MAP setting in cdap.yaml"
    estimator = estimation.manager.begin_estimation(state, "cdap")

    cdap_indiv_spec = state.filesystem.read_model_spec(
        file_name=model_settings["INDIV_AND_HHSIZE1_SPEC"]
    )

    coefficients_df = state.filesystem.read_model_coefficients(model_settings)
    cdap_indiv_spec = simulate.eval_coefficients(
        state, cdap_indiv_spec, coefficients_df, estimator
    )

    # Rules and coefficients for generating interaction specs for different household sizes
    interaction_coefficients_file_name = model_settings.get(
        "INTERACTION_COEFFICIENTS", "cdap_interaction_coefficients.csv"
    )
    cdap_interaction_coefficients = pd.read_csv(
        state.filesystem.get_config_file_path(interaction_coefficients_file_name),
        comment="#",
    )

    # replace cdap_interaction_coefficients coefficient labels with numeric values
    # for backward compatibility, use where() to allow hard-coded coefficients and dummy (empty) coefficients_file
    coefficients = cdap_interaction_coefficients.coefficient.map(
        coefficients_df.value.to_dict()
    )
    coefficients = cdap_interaction_coefficients.coefficient.where(
        coefficients.isnull(), coefficients
    )
    coefficients = pd.to_numeric(coefficients, errors="coerce").astype(float)
    if coefficients.isnull().any():
        # show them the offending lines from interaction_coefficients_file
        logger.warning(
            f"bad coefficients in INTERACTION_COEFFICIENTS {interaction_coefficients_file_name}\n"
            f"{cdap_interaction_coefficients[coefficients.isnull()]}"
        )
        assert not coefficients.isnull().any()
    cdap_interaction_coefficients.coefficient = coefficients

    """
    spec to compute/specify the relative proportions of each activity (M, N, H)
    that should be used to choose activities for additional household members not handled by CDAP
    This spec is handled much like an activitysim logit utility spec,
    EXCEPT that the values computed are relative proportions, not utilities
    (i.e. values are not exponentiated before being normalized to probabilities summing to 1.0)
    """
    cdap_fixed_relative_proportions = state.filesystem.read_model_spec(
        file_name=model_settings["FIXED_RELATIVE_PROPORTIONS_SPEC"]
    )

<<<<<<< HEAD
    add_joint_tour_utility = model_settings.get("ADD_JOINT_TOUR_UTILITY", False)

    if add_joint_tour_utility:
        # Rules and coefficients for generating cdap joint tour specs for different household sizes
        joint_tour_coefficients_file_name = model_settings.get(
            "JOINT_TOUR_COEFFICIENTS", "cdap_joint_tour_coefficients.csv"
        )
        cdap_joint_tour_coefficients = pd.read_csv(
            config.config_file_path(joint_tour_coefficients_file_name), comment="#"
        )

    persons_merged = persons_merged.to_frame()

=======
>>>>>>> 99476c5a
    # add tour-based chunk_id so we can chunk all trips in tour together
    assert "chunk_id" not in persons_merged.columns
    unique_household_ids = persons_merged.household_id.unique()
    household_chunk_ids = pd.Series(
        range(len(unique_household_ids)), index=unique_household_ids
    )
    persons_merged["chunk_id"] = reindex(
        household_chunk_ids, persons_merged.household_id
    )

    constants = config.get_model_constants(model_settings)

    cdap_interaction_coefficients = cdap.preprocess_interaction_coefficients(
        cdap_interaction_coefficients
    )

    # specs are built just-in-time on demand and cached as injectables
    # prebuilding here allows us to write them to the output directory
    # (also when multiprocessing locutor might not see all household sizes)
    logger.info("Pre-building cdap specs")
    for hhsize in range(2, cdap.MAX_HHSIZE + 1):
        spec = cdap.build_cdap_spec(
<<<<<<< HEAD
            cdap_interaction_coefficients,
            hhsize,
            cache=True,
            joint_tour_alt=add_joint_tour_utility,
        )
        if inject.get_injectable("locutor", False):
=======
            state, cdap_interaction_coefficients, hhsize, cache=True
        )
        if state.get_injectable("locutor", False):
>>>>>>> 99476c5a
            spec.to_csv(
                state.get_output_file_path("cdap_spec_%s.csv" % hhsize), index=True
            )
        if add_joint_tour_utility:
            # build cdap joint tour spec
            # joint_spec_dependency = spec.loc[[c for c in spec.index if c.startswith(('M_p', 'N_p', 'H_p'))]]
            joint_spec = cdap.build_cdap_joint_spec(
                cdap_joint_tour_coefficients, hhsize, cache=True
            )
            if inject.get_injectable("locutor", False):
                joint_spec.to_csv(
                    config.output_file_path("cdap_joint_spec_%s.csv" % hhsize),
                    index=True,
                )

    if estimator:
        estimator.write_model_settings(model_settings, "cdap.yaml")
        estimator.write_spec(model_settings, tag="INDIV_AND_HHSIZE1_SPEC")
        estimator.write_spec(
            model_settings=model_settings, tag="FIXED_RELATIVE_PROPORTIONS_SPEC"
        )
        estimator.write_coefficients(coefficients_df, model_settings)
        estimator.write_table(
            cdap_interaction_coefficients,
            "interaction_coefficients",
            index=False,
            append=False,
        )
        estimator.write_choosers(persons_merged)
        for hhsize in range(2, cdap.MAX_HHSIZE + 1):
            spec = cdap.get_cached_spec(state, hhsize)
            estimator.write_table(spec, "spec_%s" % hhsize, append=False)

    logger.info("Running cdap_simulate with %d persons", len(persons_merged.index))

<<<<<<< HEAD
    if add_joint_tour_utility:
        choices, hh_joint = cdap.run_cdap(
            persons=persons_merged,
            person_type_map=person_type_map,
            cdap_indiv_spec=cdap_indiv_spec,
            cdap_interaction_coefficients=cdap_interaction_coefficients,
            cdap_fixed_relative_proportions=cdap_fixed_relative_proportions,
            locals_d=constants,
            chunk_size=chunk_size,
            trace_hh_id=trace_hh_id,
            trace_label=trace_label,
            add_joint_tour_utility=add_joint_tour_utility,
        )
    else:
        choices = cdap.run_cdap(
            persons=persons_merged,
            person_type_map=person_type_map,
            cdap_indiv_spec=cdap_indiv_spec,
            cdap_interaction_coefficients=cdap_interaction_coefficients,
            cdap_fixed_relative_proportions=cdap_fixed_relative_proportions,
            locals_d=constants,
            chunk_size=chunk_size,
            trace_hh_id=trace_hh_id,
            trace_label=trace_label,
            add_joint_tour_utility=add_joint_tour_utility,
        )
=======
    choices = cdap.run_cdap(
        state,
        persons=persons_merged,
        person_type_map=person_type_map,
        cdap_indiv_spec=cdap_indiv_spec,
        cdap_interaction_coefficients=cdap_interaction_coefficients,
        cdap_fixed_relative_proportions=cdap_fixed_relative_proportions,
        locals_d=constants,
        chunk_size=state.settings.chunk_size,
        trace_hh_id=trace_hh_id,
        trace_label=trace_label,
    )
>>>>>>> 99476c5a

    if estimator:
        estimator.write_choices(choices)
        choices = estimator.get_survey_values(choices, "persons", "cdap_activity")
        estimator.write_override_choices(choices)
        estimator.end_estimation()

    choices = choices.reindex(persons.index)
    persons["cdap_activity"] = choices

    expressions.assign_columns(
        state,
        df=persons,
        model_settings=model_settings.get("annotate_persons"),
        trace_label=tracing.extend_trace_label(trace_label, "annotate_persons"),
    )

    state.add_table("persons", persons)

    # - annotate households table
<<<<<<< HEAD
    households = households.to_frame()

    if add_joint_tour_utility:
        hh_joint = hh_joint.reindex(households.index)
        households["has_joint_tour"] = hh_joint

=======
>>>>>>> 99476c5a
    expressions.assign_columns(
        state,
        df=households,
        model_settings=model_settings.get("annotate_households"),
        trace_label=tracing.extend_trace_label(trace_label, "annotate_households"),
    )
    state.add_table("households", households)

    tracing.print_summary("cdap_activity", persons.cdap_activity, value_counts=True)
    logger.info(
        "cdap crosstabs:\n%s"
        % pd.crosstab(persons.ptype, persons.cdap_activity, margins=True)
    )<|MERGE_RESOLUTION|>--- conflicted
+++ resolved
@@ -93,7 +93,6 @@
         file_name=model_settings["FIXED_RELATIVE_PROPORTIONS_SPEC"]
     )
 
-<<<<<<< HEAD
     add_joint_tour_utility = model_settings.get("ADD_JOINT_TOUR_UTILITY", False)
 
     if add_joint_tour_utility:
@@ -105,10 +104,6 @@
             config.config_file_path(joint_tour_coefficients_file_name), comment="#"
         )
 
-    persons_merged = persons_merged.to_frame()
-
-=======
->>>>>>> 99476c5a
     # add tour-based chunk_id so we can chunk all trips in tour together
     assert "chunk_id" not in persons_merged.columns
     unique_household_ids = persons_merged.household_id.unique()
@@ -131,18 +126,10 @@
     logger.info("Pre-building cdap specs")
     for hhsize in range(2, cdap.MAX_HHSIZE + 1):
         spec = cdap.build_cdap_spec(
-<<<<<<< HEAD
-            cdap_interaction_coefficients,
-            hhsize,
-            cache=True,
-            joint_tour_alt=add_joint_tour_utility,
-        )
-        if inject.get_injectable("locutor", False):
-=======
-            state, cdap_interaction_coefficients, hhsize, cache=True
+            state, cdap_interaction_coefficients, hhsize, cache=True,
+            joint_tour_alt=add_joint_tour_utility
         )
         if state.get_injectable("locutor", False):
->>>>>>> 99476c5a
             spec.to_csv(
                 state.get_output_file_path("cdap_spec_%s.csv" % hhsize), index=True
             )
@@ -178,47 +165,33 @@
 
     logger.info("Running cdap_simulate with %d persons", len(persons_merged.index))
 
-<<<<<<< HEAD
     if add_joint_tour_utility:
         choices, hh_joint = cdap.run_cdap(
+            state,
             persons=persons_merged,
             person_type_map=person_type_map,
             cdap_indiv_spec=cdap_indiv_spec,
             cdap_interaction_coefficients=cdap_interaction_coefficients,
             cdap_fixed_relative_proportions=cdap_fixed_relative_proportions,
             locals_d=constants,
-            chunk_size=chunk_size,
+            chunk_size=state.settings.chunk_size,
             trace_hh_id=trace_hh_id,
             trace_label=trace_label,
             add_joint_tour_utility=add_joint_tour_utility,
         )
     else:
         choices = cdap.run_cdap(
+            state,
             persons=persons_merged,
             person_type_map=person_type_map,
             cdap_indiv_spec=cdap_indiv_spec,
             cdap_interaction_coefficients=cdap_interaction_coefficients,
             cdap_fixed_relative_proportions=cdap_fixed_relative_proportions,
             locals_d=constants,
-            chunk_size=chunk_size,
+            chunk_size=state.settings.chunk_size,
             trace_hh_id=trace_hh_id,
             trace_label=trace_label,
-            add_joint_tour_utility=add_joint_tour_utility,
-        )
-=======
-    choices = cdap.run_cdap(
-        state,
-        persons=persons_merged,
-        person_type_map=person_type_map,
-        cdap_indiv_spec=cdap_indiv_spec,
-        cdap_interaction_coefficients=cdap_interaction_coefficients,
-        cdap_fixed_relative_proportions=cdap_fixed_relative_proportions,
-        locals_d=constants,
-        chunk_size=state.settings.chunk_size,
-        trace_hh_id=trace_hh_id,
-        trace_label=trace_label,
-    )
->>>>>>> 99476c5a
+        )
 
     if estimator:
         estimator.write_choices(choices)
@@ -239,15 +212,10 @@
     state.add_table("persons", persons)
 
     # - annotate households table
-<<<<<<< HEAD
-    households = households.to_frame()
-
     if add_joint_tour_utility:
         hh_joint = hh_joint.reindex(households.index)
         households["has_joint_tour"] = hh_joint
 
-=======
->>>>>>> 99476c5a
     expressions.assign_columns(
         state,
         df=households,
