--- conflicted
+++ resolved
@@ -922,16 +922,10 @@
 
     def sample_skims(self, presample):
 
-<<<<<<< HEAD
         o = self.model_settings['TRIP_ORIGIN']
         d = self.model_settings['ALT_DEST_COL_NAME']
         n = self.model_settings.get('PRIMARY_ORIGIN', None)
         p = self.model_settings['PRIMARY_DEST']
-=======
-        o = self.model_settings["TRIP_ORIGIN"]
-        d = self.model_settings["ALT_DEST_COL_NAME"]
-        p = self.model_settings["PRIMARY_DEST"]
->>>>>>> 7ead422d
 
         if presample:
             assert not (self.zone_system == los.ONE_ZONE)
@@ -942,7 +936,6 @@
         skims = {
             "od_skims": skim_dict.wrap(o, d),
             "dp_skims": skim_dict.wrap(d, p),
-<<<<<<< HEAD
             "op_skims": skim_dict.wrap(o, p),
             "nd_skims": skim_dict.wrap(n, d),
 
@@ -954,20 +947,6 @@
             "pot_skims": skim_dict.wrap_3d(orig_key=p, dest_key=o, dim3_key='trip_period'),
             "ndt_skims": skim_dict.wrap_3d(orig_key=n, dest_key=d, dim3_key='trip_period'),
             "dnt_skims": skim_dict.wrap_3d(orig_key=d, dest_key=n, dim3_key='trip_period')
-=======
-            "odt_skims": skim_dict.wrap_3d(
-                orig_key=o, dest_key=d, dim3_key="trip_period"
-            ),
-            "dot_skims": skim_dict.wrap_3d(
-                orig_key=d, dest_key=o, dim3_key="trip_period"
-            ),
-            "dpt_skims": skim_dict.wrap_3d(
-                orig_key=d, dest_key=p, dim3_key="trip_period"
-            ),
-            "pdt_skims": skim_dict.wrap_3d(
-                orig_key=p, dest_key=d, dim3_key="trip_period"
-            ),
->>>>>>> 7ead422d
         }
 
         return skims
