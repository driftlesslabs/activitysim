--- conflicted
+++ resolved
@@ -11,14 +11,7 @@
 from activitysim.core import chunk, config, inject, logit, pipeline, tracing
 from activitysim.core.util import reindex
 
-<<<<<<< HEAD
-from activitysim.abm.models.util.trip import failed_trip_cohorts
-from activitysim.abm.models.util.trip import cleanup_failed_trips
 from .util.school_escort_tours_trips import split_out_school_escorting_trips
-
-from activitysim.abm.models.util import estimation
-=======
->>>>>>> f1891430
 from .util import probabilistic_scheduling as ps
 
 logger = logging.getLogger(__name__)
@@ -544,7 +537,6 @@
         choices = choices.reindex(trips_df.index)
 
     trips_df["depart"] = choices
-<<<<<<< HEAD
 
     if pipeline.is_table("school_escort_trips"):
         # setting destination for school escort trips
@@ -554,8 +546,6 @@
         # want to preserve the original order, but first need to remove trips that were dropped
         new_full_trips_index = full_trips_index[full_trips_index.isin(trips_df.index)]
         trips_df = trips_df.reindex(new_full_trips_index)
-=======
->>>>>>> f1891430
 
     assert not trips_df.depart.isnull().any()
 
