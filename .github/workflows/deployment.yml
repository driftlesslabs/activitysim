name: ActivitySim to PyPI

on:
  release:
    types:
      - published
  push:
    tags:
      - 'v*'

jobs:
  build-artifacts:
    runs-on: ubuntu-latest
    if: github.repository == 'ActivitySim/activitysim'
    steps:
      - uses: actions/checkout@v4
        with:
          fetch-depth: 0
      - uses: actions/setup-python@v5
        name: Install Python
        with:
          python-version: "3.10"
      - name: Install dependencies
        run: |
          python -m pip install --upgrade pip
          python -m pip install build setuptools setuptools-scm wheel twine check-manifest
      - name: Build tarball and wheels
        run: |
          git clean -xdf
          git restore -SW .
          python -m build --sdist --wheel .
      - name: Check built artifacts
        run: |
          python -m twine check dist/*
          pwd
          if [ -f dist/activitysim-0.0.0.tar.gz ]; then
            echo "❌ INVALID VERSION NUMBER"
            exit 1
          else
            echo "✅ Looks good"
          fi
      - uses: actions/upload-artifact@v4
        with:
          name: releases
          path: dist

  test-built-dist:
    needs: build-artifacts
    runs-on: ubuntu-latest
    steps:
      - uses: actions/setup-python@v5
        name: Install Python
        with:
          python-version: "3.10"
      - uses: actions/download-artifact@v4
        with:
          name: releases
          path: dist
      - name: List contents of built dist
        run: |
          ls -ltrh
          ls -ltrh dist
      - name: Verify the built dist/wheel is valid
        if: github.event_name == 'push'
        run: |
          python -m pip install --upgrade pip
          python -m pip install dist/activitysim*.whl
          python -m activitysim --version
      - name: Publish package to TestPyPI
        if: github.event_name == 'push'
        uses: pypa/gh-action-pypi-publish@v1.5.1
        with:
          user: __token__
          password: ${{ secrets.TESTPYPI_TOKEN }}
          repository_url: https://test.pypi.org/legacy/
          verbose: true

  docbuild:
    needs: test-built-dist
    if: github.event_name == 'release'
    name: ubuntu-latest py3.9
    runs-on: ubuntu-latest
    defaults:
      run:
        shell: bash -l {0}
    steps:
<<<<<<< HEAD
      - uses: actions/checkout@v3
=======
      - uses: actions/checkout@v4
>>>>>>> dc3a5099
      - uses: actions/download-artifact@v4
        with:
          name: releases
          path: dist
      - name: Set up Python 3.10
        uses: actions/setup-python@v5
        with:
          python-version: "3.10"
      - name: Install dependencies
        uses: conda-incubator/setup-miniconda@v2
        with:
          miniforge-variant: Mambaforge
          miniforge-version: latest
          use-mamba: true
          environment-file: conda-environments/docbuild.yml
          python-version: "3.10"
          activate-environment: docbuild
          auto-activate-base: false
          auto-update-conda: false
      - name: Install activitysim
        run: |
          python -m pip install dist/activitysim-*.whl
      - name: Conda checkup
        run: |
          conda info -a
          conda list
          echo REPOSITORY ${{ github.repository }}
          echo REF ${{ github.ref }}
          echo REF_NAME ${{ github.ref_name }}
      - name: Build the docs
        run: |
          cd docs
          make clean
          make html
      - name: Push to GitHub Pages
        uses: peaceiris/actions-gh-pages@v3.8.0
        with:
          github_token: ${{ secrets.GITHUB_TOKEN }}
          # Token is created automatically by Github Actions, no other config needed
          publish_dir: ./docs/_build/html
          destination_dir: ${{ github.ref_name }}

  upload-to-pypi:
    needs: test-built-dist
    if: github.event_name == 'release'
    runs-on: ubuntu-latest
    steps:
      - uses: actions/download-artifact@v4
        with:
          name: releases
          path: dist
      - name: Publish package to PyPI
        uses: pypa/gh-action-pypi-publish@v1.5.1
        with:
          user: __token__
          password: ${{ secrets.PYPI_TOKEN }}
          verbose: true<|MERGE_RESOLUTION|>--- conflicted
+++ resolved
@@ -84,11 +84,7 @@
       run:
         shell: bash -l {0}
     steps:
-<<<<<<< HEAD
-      - uses: actions/checkout@v3
-=======
       - uses: actions/checkout@v4
->>>>>>> dc3a5099
       - uses: actions/download-artifact@v4
         with:
           name: releases
