
.. index:: models
.. _models:

Models
======

The currently implemented example ActivitySim AB models are described below.  See the example
model :ref:`sub-model-spec-files`, :ref:`arc-sub-model-spec-files`, and :ref:`semcog-sub-model-spec-files` for more information.

.. _initialize_landuse:
.. _initialize_households:
.. _initialize_tours:

Initialize
----------

The initialize model isn't really a model, but rather a few data processing steps in the data pipeline.
The initialize data processing steps code variables used in downstream models, such as household and person
value-of-time.  This step also pre-loads the land_use, households, persons, and person_windows tables because
random seeds are set differently for each step and therefore the sampling of households depends on which step
they are initially loaded in.

The main interface to the initialize land use step is the :py:func:`~activitysim.abm.models.initialize.initialize_landuse`
function. The main interface to the initialize household step is the :py:func:`~activitysim.abm.models.initialize.initialize_households`
function.  The main interface to the initialize tours step is the :py:func:`~activitysim.abm.models.initialize_tours.initialize_tours`
function.  These functions are registered as Inject steps in the example Pipeline.

.. automodule:: activitysim.abm.models.initialize
   :members:

.. automodule:: activitysim.abm.models.initialize_tours
   :members:

.. _initialize_los:
.. _initialize_tvpb:

Initialize LOS
--------------

The initialize LOS model isn't really a model, but rather a series of data processing steps in the data pipeline.
The initialize LOS model does two things:

  * Loads skims and cache for later if desired
  * Loads network LOS inputs for transit virtual path building (see :ref:`transit_virtual_path_builder`), pre-computes tap-to-tap total utilities and cache for later if desired

The main interface to the initialize LOS step is the :py:func:`~activitysim.abm.models.initialize_los.initialize_los`
function.  The main interface to the initialize TVPB step is the :py:func:`~activitysim.abm.models.initialize_los.initialize_tvpb`
function.  These functions are registered as Inject steps in the example Pipeline.

.. automodule:: activitysim.abm.models.initialize_los
   :members:

.. _accessibility:

Accessibility
-------------

The accessibilities model is an aggregate model that calculates multiple origin-based accessibility
measures by origin zone to all destination zones.

The accessibility measure first multiplies an employment variable by a mode-specific decay function.  The
product reflects the difficulty of accessing the activities the farther (in terms of round-trip travel time)
the jobs are from the location in question. The products to each destination zone are next summed over
each origin zone, and the logarithm of the product mutes large differences.  The decay function on
the walk accessibility measure is steeper than automobile or transit.  The minimum accessibility is zero.

Level-of-service variables from three time periods are used, specifically the AM peak period (6 am to 10 am), the
midday period (10 am to 3 pm), and the PM peak period (3 pm to 7 pm).

*Inputs*

* Highway skims for the three periods.  Each skim is expected to include a table named "TOLLTIMEDA", which is the drive alone in-vehicle travel time for automobiles willing to pay a "value" (time-savings) toll.
* Transit skims for the three periods.  Each skim is expected to include the following tables: (i) "IVT", in-vehicle time; (ii) "IWAIT", initial wait time; (iii) "XWAIT", transfer wait time; (iv) "WACC", walk access time; (v) "WAUX", auxiliary walk time; and, (vi) "WEGR", walk egress time.
* Zonal data with the following fields: (i) "TOTEMP", total employment; (ii) "RETEMPN", retail trade employment per the NAICS classification.

*Outputs*

* taz, travel analysis zone number
* autoPeakRetail, the accessibility by automobile during peak conditions to retail employment for this TAZ
* autoPeakTotal, the accessibility by automobile during peak conditions to all employment
* autoOffPeakRetail, the accessibility by automobile during off-peak conditions to retail employment
* autoOffPeakTotal, the accessibility by automobile during off-peak conditions to all employment
* transitPeakRetail, the accessibility by transit during peak conditions to retail employment
* transitPeakTotal, the accessibility by transit during peak conditions to all employment
* transitOffPeakRetail, the accessiblity by transit during off-peak conditions to retail employment
* transitOffPeakTotal, the accessiblity by transit during off-peak conditions to all employment
* nonMotorizedRetail, the accessibility by walking during all time periods to retail employment
* nonMotorizedTotal, the accessibility by walking during all time periods to all employment

The main interface to the accessibility model is the
:py:func:`~activitysim.abm.models.accessibility.compute_accessibility`
function.  This function is registered as an Inject step in the example Pipeline.

Core Table: ``skims`` | Result Table: ``accessibility`` | Skims Keys: ``O-D, D-O``


.. automodule:: activitysim.abm.models.accessibility
   :members:


.. _disaggregate_accessibility:

Disaggregate Accessibility
--------------

The disaggregate accessibility model is an extension of the base accessibility model.
While the base accessibility model is based on a mode-specific decay function and uses fixed market
segments in the population (i.e., income), the disaggregate accessibility model extracts the actual
destination choice logsums by purpose (i.e., mandatory fixed school/work location and non-mandatory
tour destinations by purpose) from the actual model calculations using a user-defined proto-population.
This enables users to include features that may be more critical to destination
choice than just income (e.g., automobile ownership).


Inputs:
  * disaggregate_accessibility.yaml - Configuration settings for disaggregate accessibility model.
  * annotate.csv [optional] - Users can specify additional annotations specific to disaggregate accessibility. For example, annotating the proto-population tables.

Outputs:
  * final_disaggregate_accessibility.csv [optional]
  * final_non_mandatory_tour_destination_accesibility.csv [optional]
  * final_workplace_location_accessibility.csv [optional]
  * final_school_location_accessibility.csv [optional]
  * final_proto_persons.csv [optional]
  * final_proto_households.csv [optional]
  * final_proto_tours.csv [optional]

The above tables are created in the model pipeline, but the model will not save
any outputs unless specified in settings.yaml - output_tables. Users can return
the proto population tables for inspection, as well as the raw logsum accessibilities
for mandatory school/work and non-mandatory destinations. The logsums are then merged
at the household level in final_disaggregate_accessibility.csv, which each tour purpose
logsums shown as separate columns.


**Usage**
The disaggregate accessibility model is run as a model step in the model list.
There are two necessary steps:

``- initialize_proto_population`` | ``- compute_disaggregate_accessibility``

The reason the steps must be separate is to enable multiprocessing.
The proto-population must be fully generated and initialized before activitysim
slices the tables into separate threads. These steps must also occur before
initialize_households in order to avoid conflict with the shadow_pricing model.


The model steps can be run either as part the activitysim model run, or setup
to run as a standalone run to pre-computing the accessibility values.
For standalone implementations, the final_disaggregate_accessibility.csv is read
into the pipeline and initialized with the initialize_household model step.


**Configuration of disaggregate_accessibility.yaml:**
  * CREATE_TABLES - Users define the variables to be generated for PROTO_HOUSEHOLDS, PROTO_PERSONS, and PROTO_TOURS tables. These tables must include all basic fields necessary for running the actual model. Additional fields can be annotated in pre-processing using the annotation settings of this file. The base variables in each table are defined using the following parameters:

    - VARIABLES - The base variable, must be a value or a list. Results in the cartesian product (all non-repeating combinations) of the fields.
    - mapped_fields [optional] - For non-combinatorial fields, users can map a variable to the fields generated in VARIABLES (e.g., income category bins mapped to median dollar values).
    - filter_rows [optional] - Users can also filter rows using pandas expressions if specific variable combinations are not desired.
    - JOIN_ON [required only for PROTO_TOURS] - specify the persons variable to join the tours to (e.g., person_number).
  * MERGE_ON - User specified fields to merge the proto-population logsums onto the full synthetic population. The proto-population should be designed such that the logsums are able to be joined exactly on these variables specified to the full population. Users specify the to join on using:

    - by: An exact merge will be attempted using these discrete variables.
    - asof [optional]: The model can peform an "asof" join for continuous variables, which finds the nearest value. This method should not be necessary since synthetic populations are all discrete.

    - method [optional]: Optional join method can be "soft", default is None. For cases where a full inner join is not possible, a Naive Bayes clustering method is fast but discretely constrained method. The proto-population is treated as the "training data" to match the synthetic population value to the best possible proto-population candidate. The Some refinement may be necessary to make this procedure work.

  * annotate_proto_tables [optional] - Annotation configurations if users which to modify the proto-population beyond basic generation in the YAML.
  * DESTINATION_SAMPLE_SIZE - The *destination* sample size (0 = all zones), e.g., the number of destination zone alternatives sampled for calculating the destination logsum. Decimal values < 1 will be interpreted as a percentage, e.g., 0.5 = 50% sample.
  * ORIGIN_SAMPLE_SIZE - The *origin* sample size (0 = all zones), e.g., the number of origins where logsum is calculated. Origins without a logsum will draw from the nearest zone with a logsum. This parameter is useful for systems with a large number of zones with similar accessibility. Decimal values < 1 will be interpreted as a percentage, e.g., 0.5 = 50% sample.
  * ORIGIN_SAMPLE_METHOD - The method in which origins are sampled. Population weighted sampling can be TAZ-based or "TAZ-agnostic" using KMeans clustering. The potential advantage of KMeans is to provide a more geographically even spread of MAZs sampled that do not rely on TAZ hierarchies. Unweighted sampling is also possible using 'uniform' and 'uniform-taz'.

    - None [Default] - Sample zones weighted by population, ensuring at least one TAZ is sampled per MAZ. If n-samples > n-tazs then sample 1 MAZ from each TAZ until n-remaining-samples < n-tazs, then sample n-remaining-samples TAZs and sample an MAZ within each of those TAZs. If n-samples < n-tazs, then it proceeds to the above 'then' condition.

    - "kmeans" - K-Means clustering is performed on the zone centroids (must be provided as maz_centroids.csv), weighted by population. The clustering yields k XY coordinates weighted by zone population for n-samples = k-clusters specified. Once k new cluster centroids are found, these are then approximated into the nearest available zone centroid and used to calculate accessibilities on. By default, the k-means method is run on 10 different initial cluster seeds (n_init) using using "k-means++" seeding algorithm (https://en.wikipedia.org/wiki/K-means%2B%2B). The k-means method runs for max_iter iterations (default=300).

    - "uniform" - Unweighted sample of N zones independent of each other.

    - "uniform-taz" - Unweighted sample of 1 zone per taz up to the N samples specified.


.. _work_from_home:

Work From Home
--------------

Telecommuting is defined as workers who work from home instead of going
to work. It only applies to workers with a regular workplace outside of home.
The telecommute model consists of two submodels - this work from home model and a
person :ref:`telecommute_frequency` model. This model predicts for all workers whether they
usually work from home.

The work from home model includes the ability to adjust a work from home alternative
constant to attempt to realize a work from home percent for what-if type analysis.
This iterative single process procedure takes as input a number of iterations, a filter on
the choosers to use for the calculation, a target work from home percent, a tolerance percent
for convergence, and the name of the coefficient to adjust.  An example setup is provided and
the coefficient adjustment at each iteration is:
``new_coefficient = log( target_percent / current_percent ) + current_coefficient``.

The main interface to the work from home model is the
<<<<<<< HEAD
:py:func:`~activitysim.examples.prototype_semcog.extensions.work_from_home` function.  This
=======
:py:func:`~activitysim.abm.models.work_from_home` function.  This
>>>>>>> 28480b0c
function is registered as an Inject step in the example Pipeline.

Core Table: ``persons`` | Result Field: ``work_from_home`` | Skims Keys: NA

.. automodule:: activitysim.abm.models.work_from_home
   :members:

.. _school_location:
.. _work_location:

School Location
---------------

The usual school location choice models assign a usual school location for the primary
mandatory activity of each child and university student in the
synthetic population. The models are composed of a set of accessibility-based parameters
(including one-way distance between home and primary destination and the tour mode choice
logsum - the expected maximum utility in the mode choice model which is given by the
logarithm of the sum of exponentials in the denominator of the logit formula) and size terms,
which describe the quantity of grade-school or university opportunities in each possible
destination.

The school location model is made up of four steps:
  * sampling - selects a sample of alternative school locations for the next model step. This selects X locations from the full set of model zones using a simple utility.
  * logsums - starts with the table created above and calculates and adds the mode choice logsum expression for each alternative school location.
  * simulate - starts with the table created above and chooses a final school location, this time with the mode choice logsum included.
  * shadow prices - compare modeled zonal destinations to target zonal size terms and calculate updated shadow prices.

These steps are repeated until shadow pricing convergence criteria are satisfied or a max number of iterations is reached.  See :ref:`shadow_pricing`.

School location choice for :ref:`multiple_zone_systems` models uses :ref:`presampling` by default.

The main interfaces to the model is the :py:func:`~activitysim.abm.models.location_choice.school_location` function.
This function is registered as an Inject step in the example Pipeline.  See :ref:`writing_logsums` for how to write logsums for estimation.

Core Table: ``persons`` | Result Field: ``school_taz`` | Skims Keys: ``TAZ, alt_dest, AM time period, MD time period``

Work Location
-------------

The usual work location choice models assign a usual work location for the primary
mandatory activity of each employed person in the
synthetic population. The models are composed of a set of accessibility-based parameters
(including one-way distance between home and primary destination and the tour mode choice
logsum - the expected maximum utility in the mode choice model which is given by the
logarithm of the sum of exponentials in the denominator of the logit formula) and size terms,
which describe the quantity of work opportunities in each possible destination.

The work location model is made up of four steps:
  * sample - selects a sample of alternative work locations for the next model step. This selects X locations from the full set of model zones using a simple utility.
  * logsums - starts with the table created above and calculates and adds the mode choice logsum expression for each alternative work location.
  * simulate - starts with the table created above and chooses a final work location, this time with the mode choice logsum included.
  * shadow prices - compare modeled zonal destinations to target zonal size terms and calculate updated shadow prices.

These steps are repeated until shadow pricing convergence criteria are satisfied or a max number of iterations is reached.  See :ref:`shadow_pricing`.

Work location choice for :ref:`multiple_zone_systems` models uses :ref:`presampling` by default.

The main interfaces to the model is the :py:func:`~activitysim.abm.models.location_choice.workplace_location` function.
This function is registered as an Inject step in the example Pipeline.  See :ref:`writing_logsums` for how to write logsums for estimation.

Core Table: ``persons`` | Result Field: ``workplace_taz`` | Skims Keys: ``TAZ, alt_dest, AM time period, PM time period``


.. automodule:: activitysim.abm.models.location_choice
   :members:

.. index:: shadow pricing

.. _shadow_pricing:

Shadow Pricing
--------------

The shadow pricing calculator used by work and school location choice.

**Turning on and saving shadow prices**

Shadow pricing is activated by setting the ``use_shadow_pricing`` to True in the settings.yaml file.
Once this setting has been activated, ActivitySim will search for shadow pricing configuration in
the shadow_pricing.yaml file. When shadow pricing is activated, the shadow pricing outputs will be
exported by the tracing engine. As a result, the shadow pricing output files will be prepended with
``trace`` followed by the iteration number the results represent. For example, the shadow pricing
outputs for iteration 3 of the school location model will be called
``trace.shadow_price_school_shadow_prices_3.csv``.

In total, ActivitySim generates three types of output files for each model with shadow pricing:

- ``trace.shadow_price_<model>_desired_size.csv`` The size terms by zone that the ctramp and daysim
  methods are attempting to target. These equal the size term columns in the land use data
  multiplied by size term coefficients.

- ``trace.shadow_price_<model>_modeled_size_<iteration>.csv`` These are the modeled size terms after
  the iteration of shadow pricing identified by the <iteration> number. In other words, these are
  the predicted choices by zone and segment for the model after the iteration completes. (Not
  applicable for ``simulation`` option.)

- ``trace.shadow_price_<model>_shadow_prices_<iteration>.csv`` The actual shadow price for each zone
  and segment after the <iteration> of shadow pricing. This is the file that can be used to warm
  start the shadow pricing mechanism in ActivitySim. (Not applicable for ``simulation`` option.)

There are three shadow pricing methods in activitysim: ``ctramp``, ``daysim``, and ``simulation``.
The first two methods try to match model output with workplace/school location model size terms,
while the last method matches model output with actual employment/enrollmment data.

The simulation approach operates the following steps.  First, every worker / student will be
assigned without shadow prices applied. The modeled share and the target share for each zone are
compared. If the zone is overassigned, a sample of people from the over-assigned zones will be
selected for re-simulation.  Shadow prices are set to -999 for the next iteration for overassigned
zones which removes the zone from the set of alternatives in the next iteration. The sampled people
will then be forced to choose from one of the under-assigned zones that still have the initial
shadow price of 0. (In this approach, the shadow price variable is really just a switch turning that
zone on or off for selection in the subsequent iterations. For this reason, warm-start functionality
for this approach is not applicable.)  This process repeats until the overall convergence criteria
is met or the maximum number of allowed iterations is reached.

Because the simulation approach only re-simulates workers / students who were over-assigned in the
previous iteration, run time is significantly less (~90%) than the CTRAMP or DaySim approaches which
re-simulate all workers and students at each iteration.

**shadow_pricing.yaml Attributes**

- ``shadow_pricing_models`` List model_selectors and model_names of models that use shadow pricing.
  This list identifies which size_terms to preload which must be done in single process mode, so
  predicted_size tables can be scaled to population
- ``LOAD_SAVED_SHADOW_PRICES`` global switch to enable/disable loading of saved shadow prices. From
  the above example, this would be trace.shadow_price_<model>_shadow_prices_<iteration>.csv renamed
  and stored in the ``data_dir``.
- ``MAX_ITERATIONS`` If no loaded shadow prices, maximum number of times shadow pricing can be run
  on each model before proceeding to the next model.
- ``MAX_ITERATIONS_SAVED`` If loaded shadow prices, maximum number of times shadow pricing can be
  run.
- ``SIZE_THRESHOLD`` Ignore zones in failure calculation (ctramp or daysim method) with smaller size
  term value than size_threshold.
- ``TARGET_THRESHOLD`` Ignore zones in failure calculation (simulation method) with smaller
  employment/enrollment than target_threshold.
- ``PERCENT_TOLERANCE`` Maximum percent difference between modeled and desired size terms
- ``FAIL_THRESHOLD`` percentage of zones exceeding the PERCENT_TOLERANCE considered a failure
- ``SHADOW_PRICE_METHOD`` [ctramp | daysim | simulation]
- ``workplace_segmentation_targets`` dict matching school segment to landuse employment column
  target. Only used as part of simulation option. If mutiple segments list the same target column,
  the segments will be added together for comparison. (Same with the school option below.)
- ``school_segmentation_targets`` dict matching school segment to landuse enrollment column target.
  Only used as part of simulation option.
- ``DAMPING_FACTOR`` On each iteration, ActivitySim will attempt to adjust the model to match
  desired size terms. The number is multiplied by adjustment factor to dampen or amplify the
  ActivitySim calculation. (only for CTRAMP)
- ``DAYSIM_ABSOLUTE_TOLERANCE`` Absolute tolerance for DaySim option
- ``DAYSIM_PERCENT_TOLERANCE`` Relative tolerance for DaySim option
- ``WRITE_ITERATION_CHOICES`` [True | False ] Writes the choices of each person out to the trace
  folder. Used for debugging or checking itration convergence. WARNING: every person is written for
  each sub-process so the disc space can get large.


.. automodule:: activitysim.abm.tables.shadow_pricing
   :members:

.. _transit_pass_subsidy:

Transit Pass Subsidy
--------------------

The transit fare discount model is defined as persons who purchase or are
provided a transit pass.  The transit fare discount consists of two submodels - this
transit pass subsidy model and a person :ref:`transit_pass_ownership` model.  The
result of this model can be used to condition downstream models such as the
person :ref:`transit_pass_ownership` model and the tour and trip mode choice models
via fare discount adjustments.

The main interface to the transit pass subsidy model is the
:py:func:`~activitysim.abm.models.transit_pass_subsidy` function.  This
function is registered as an Inject step in the example Pipeline.

Core Table: ``persons`` | Result Field: ``transit_pass_subsidy`` | Skims Keys: NA

.. automodule:: activitysim.abm.models.transit_pass_subsidy
   :members:

.. _transit_pass_ownership:

Transit Pass Ownership
----------------------

The transit fare discount is defined as persons who purchase or are
provided a transit pass.  The transit fare discount consists of two submodels - this
transit pass ownership model and a person :ref:`transit_pass_subsidy` model. The
result of this model can be used to condition downstream models such as the tour and trip
mode choice models via fare discount adjustments.

The main interface to the transit pass ownership model is the
:py:func:`~activitysim.abm.models.transit_pass_ownership` function.  This
function is registered as an Inject step in the example Pipeline.

Core Table: ``persons`` | Result Field: ``transit_pass_ownership`` | Skims Keys: NA

.. automodule:: activitysim.abm.models.transit_pass_ownership
   :members:

.. _auto_ownership:

Auto Ownership
--------------

The auto ownership model selects a number of autos for each household in the simulation.
The primary model components are household demographics, zonal density, and accessibility.

The main interface to the auto ownership model is the
:py:func:`~activitysim.abm.models.auto_ownership.auto_ownership_simulate`
function.  This function is registered as an Inject step in the example Pipeline.

Core Table: ``households`` | Result Field: ``auto_ownership`` | Skims Keys: NA


.. automodule:: activitysim.abm.models.auto_ownership
   :members:

.. _vehicle_type_choice:

Vehicle Type Choice
-------------------

The vehicle type choice model selects a vehicle type for each household vehicle. A vehicle type
is a combination of the vehicle's body type, age, and fuel type.  For example, a 13 year old
gas powered van would have a vehicle type of *van_13_gas*.

There are two vehicle type choice model structures implemented:

1. Simultaneous choice of body type, age, and fuel type.
2. Simultaneous choice of body type and age, with fuel type assigned from a probability distribution.

The *vehicle_type_choice.yaml* file contains the following model specific options:

* ``SPEC``: Filename for input utility expressions
* ``COEFS``: Filename for input utility expression coefficients
* ``LOGIT_TYPE``: Specifies whether you are using a nested or multinomial logit structure
* ``combinatorial_alts``: Specifies the alternatives for the choice model.
  Has sub-categories of ``body_type``, ``age``, and ``fuel_type``.
* ``PROBS_SPEC``: Filename for input fuel type probabilities. Supplying probabilities
  corresponds to implementation structure 2 above, and not supplying probabilities would correspond to implementation structure 1.
  If provided, the ``fuel_type`` category in ``combinatorial_alts``
  will be excluded from the model alternatives such that only body type and age are selected.  Input ``PROBS_SPEC`` table will have an index
  column named *vehicle_type* which is a combination of body type and age in the form ``{body type}_{age}``.  Subsequent column names
  specify the fuel type that will be added and the column values are the probabilities of that fuel type.
  The vehicle type model will select a fuel type for each vehicle based on the provided probabilities.
* ``VEHICLE_TYPE_DATA_FILE``: Filename for input vehicle type data. Must have columns ``body_type``, ``fuel_type``, and ``vehicle_year``.
  Vehicle ``age`` is computed using the ``FLEET_YEAR`` option. Data for every alternative specified in the ``combinatorial_alts`` option must be included
  in the file. Vehicle type data file will be joined to the alternatives and can be used in the utility expressions if ``PROBS_SPEC`` is not provided.
  If ``PROBS_SPEC`` is provided, the vehicle type data will be joined after a vehicle type is decided so the data can be used in downstream models.
* ``COLS_TO_INCLUDE_IN_VEHICLE_TABLE``: List of columns from the vehicle type data file to include in the vehicle table that can be used in downstream models.
  Examples of data that might be needed is vehicle range for the :ref:`vehicle_allocation` model, auto operating costs to use in tour and trip mode choice,
  and emissions data for post-model-run analysis.
* ``FLEET_YEAR``: Integer specifying the fleet year to be used in the model run. This is used to compute ``age`` in the
  vehicle type data table where ``age = (1 + FLEET_YEAR - vehicle_year)``. Computing age on the fly with the ``FLEET_YEAR`` variable allows the
  user flexibility to compile and share a single vehicle type data file containing all years and simply change the ``FLEET_YEAR`` to run
  different scenario years.
* Optional additional settings that work the same in other models are constants, expression preprocessor, and annotate tables.

Input vehicle type data included in :ref:`prototype_mtc_extended` came from a variety of sources. The number of vehicle makes, models, MPG, and
electric vehicle range was sourced from the Enivornmental Protection Agency (EPA).  Additional data on vehicle costs were derived from the
National Household Travel Survey. Auto operating costs in the vehicle type data file were a sum of fuel costs and maintenance costs.
Fuel costs were calculated from MPG assuming a $3.00 cost for a gallon of gas. When MPG was not available to calculate fuel costs,
the closest year, vehicle type, or body type available was used. Maintenance costs were taken from AAA's
`2017 driving cost study <https://exchange.aaa.com/wp-content/uploads/2017/08/17-0013_Your-Driving-Costs-Brochure-2017-FNL-CX-1.pdf>`_.
Size categories within body types were averaged, e.g. car was an average of AAA's small, medium, and large sedan categories.
Motorcycles were assigned the small sedan maintenance costs since they were not included in AAA's report.
Maintenance costs were not varied by vehicle year. (According to
`data from the U.S. Bureau of Labor Statistics <https://www.bls.gov/opub/btn/volume-3/pdf/americans-aging-autos.pdf>`_,
there was no consistent relationship between vehicle age and maintenance costs.)

Using the above methodology, the average auto operating costs of vehicles output from :ref:`prototype_mtc_extended` was 18.4 cents.
This value is very close to the auto operating cost of 18.3 cents used in :ref:`prototype_mtc`.
Non-household vehicles in prototype_mtc_extended use the auto operating cost of 18.3 cents used in prototype_mtc.
Users are encouraged to make their own assumptions and calculate auto operating costs as they see fit.

The distribution of fuel type probabilities included in :ref:`prototype_mtc_extended` are computed directly from the National Household Travel Survey data
and include the entire US. Therefore, there is "lumpiness" in probabilities due to poor statistics in the data for some vehicle types.
The user is encouraged to adjust the probabilities to their modeling region and "smooth" them for more consistent results.

Further discussion of output results and model sensitivities can be found `here <https://github.com/ActivitySim/activitysim/wiki/Project-Meeting-2022.05.05>`_.

.. automodule:: activitysim.abm.models.vehicle_type_choice
   :members:

.. _telecommute_frequency:

Telecommute Frequency
---------------------

Telecommuting is defined as workers who work from home instead of going to work. It only applies to
workers with a regular workplace outside of home. The telecommute model consists of two
submodels - a person :ref:`work_from_home` model and this person telecommute frequency model.

For all workers that work out of the home, the telecommute models predicts the
level of telecommuting. The model alternatives are the frequency of telecommuting in
days per week (0 days, 1 day, 2 to 3 days, 4+ days).

The main interface to the work from home model is the
:py:func:`~activitysim.abm.models.telecommute_frequency` function.  This
function is registered as an Inject step in the example Pipeline.

Core Table: ``persons`` | Result Field: ``telecommute_frequency`` | Skims Keys: NA

.. automodule:: activitysim.abm.models.telecommute_frequency
   :members:

.. _freeparking:

Free Parking Eligibility
------------------------

The Free Parking Eligibility model predicts the availability of free parking at a person's
workplace.  It is applied for people who work in zones that have parking charges, which are
generally located in the Central Business Districts. The purpose of the model is to adequately
reflect the cost of driving to work in subsequent models, particularly in mode choice.

The main interface to the free parking eligibility model is the
:py:func:`~activitysim.abm.models.free_parking.free_parking` function.  This function is registered
as an Inject step in the example Pipeline.

Core Table: ``persons`` | Result Field: ``free_parking_at_work`` | Skims Keys: NA

.. automodule:: activitysim.abm.models.free_parking
   :members:

.. _cdap:

Coordinated Daily Activity Pattern
----------------------------------

The Coordinated Daily Activity Pattern (CDAP) model predicts the choice of daily activity pattern (DAP)
for each member in the household, simultaneously. The DAP is categorized in to three types as
follows:

  * Mandatory: the person engages in travel to at least one out-of-home mandatory activity - work, university, or school. The mandatory pattern may also include non-mandatory activities such as separate home-based tours or intermediate stops on mandatory tours.
  * Non-mandatory: the person engages in only maintenance and discretionary tours, which, by definition, do not contain mandatory activities.
  * Home: the person does not travel outside the home.

The CDAP model is a sequence of vectorized table operations:

* create a person level table and rank each person in the household for inclusion in the CDAP model.  Priority is given to full time workers (up to two), then to part time workers (up to two workers, of any type), then to children (youngest to oldest, up to three).  Additional members up to five are randomly included for the CDAP calculation.
* solve individual M/N/H utilities for each person
* take as input an interaction coefficients table and then programmatically produce and write out the expression files for households size 1, 2, 3, 4, and 5 models independent of one another
* select households of size 1, join all required person attributes, and then read and solve the automatically generated expressions
* repeat for households size 2, 3, 4, and 5. Each model is independent of one another.

The main interface to the CDAP model is the :py:func:`~activitysim.abm.models.util.cdap.run_cdap`
function.  This function is called by the Inject step ``cdap_simulate`` which is
registered as an Inject step in the example Pipeline.  There are two cdap class definitions in
ActivitySim.  The first is at :py:func:`~activitysim.abm.models.cdap` and contains the Inject
wrapper for running it as part of the model pipeline.  The second is
at :py:func:`~activitysim.abm.models.util.cdap` and contains CDAP model logic.

Core Table: ``persons`` | Result Field: ``cdap_activity`` | Skims Keys: NA


.. automodule:: activitysim.abm.models.cdap
   :members:


.. _mandatory_tour_frequency:

Mandatory Tour Frequency
------------------------

The individual mandatory tour frequency model predicts the number of work and school tours
taken by each person with a mandatory DAP. The primary drivers of mandatory tour frequency
are demographics, accessibility-based parameters such as drive time to work, and household
automobile ownership.  It also creates mandatory tours in the data pipeline.

The main interface to the mandatory tour purpose frequency model is the
:py:func:`~activitysim.abm.models.mandatory_tour_frequency.mandatory_tour_frequency`
function.  This function is registered as an Inject step in the example Pipeline.

Core Table: ``persons`` | Result Fields: ``mandatory_tour_frequency`` | Skims Keys: NA


.. automodule:: activitysim.abm.models.mandatory_tour_frequency
   :members:

.. _mandatory_tour_scheduling:
.. _representative_logsums:

Mandatory Tour Scheduling
-------------------------

The mandatory tour scheduling model selects a tour departure and duration period (and therefore a
start and end period as well) for each mandatory tour.   The primary drivers in the model are
accessibility-based parameters such as the mode choice logsum for the departure/arrival hour
combination, demographics, and time pattern characteristics such as the time windows available
from previously scheduled tours. This model uses person :ref:`time_windows`.


.. note::
   For ``prototype_mtc``, the modeled time periods for all submodels are hourly from 3 am to 3 am the next day, and any times before 5 am are shifted to time period 5, and any times after 11 pm are shifted to time period 23.


If ``tour_departure_and_duration_segments.csv`` is included in the configs, then the model
will use these representative start and end time periods when calculating mode choice logsums
instead of the specific start and end combinations for each alternative to reduce runtime.  This
feature, know as ``representative logsums``, takes advantage of the fact that the mode choice logsum,
say, from 6 am to 2 pm is very similar to the logsum from 6 am to 3 pm, and 6 am to 4 pm, and so using
just 6 am to 3 pm (with the idea that 3 pm is the "representative time period") for these alternatives is
sufficient for tour scheduling.  By reusing the 6 am to 3 pm mode choice logsum, ActivitySim saves
significant runtime.

The main interface to the mandatory tour purpose scheduling model is the
:py:func:`~activitysim.abm.models.mandatory_scheduling.mandatory_tour_scheduling`
function.  This function is registered as an Inject step in the example Pipeline.

Core Table: ``tours`` | Result Field: ``start, end, duration`` | Skims Keys: ``TAZ, workplace_taz, school_taz, start, end``

.. automodule:: activitysim.abm.models.mandatory_scheduling
   :members:


.. _school_escorting:

School Escorting
----------------

The school escort model determines whether children are dropped-off at or picked-up from school,
simultaneously with the chaperone responsible for chauffeuring the children, 
which children are bundled together on half-tours, and the type of tour (pure escort versus rideshare).
The model is run after work and school locations have been chosen for all household members, 
and after work and school tours have been generated and scheduled. 
The model labels household members of driving age as potential ‘chauffeurs’ and children with school tours as potential ‘escortees’.
The model then attempts to match potential chauffeurs with potential escortees in a choice model whose alternatives 
consist of ‘bundles’ of escortees with a chauffeur for each half tour.  

School escorting is a household level decision – each household will choose an alternative from the ``school_escorting_alts.csv`` file,
with the first alternative being no escorting. This file contains the following columns:

+------------------------------------------------+--------------------------------------------------------------------+
|  Column Name                                   |    Column Description                                              |
+================================================+====================================================================+
|  Alt                                           |  Alternative number                                                |
+------------------------------------------------+--------------------------------------------------------------------+
|  bundle[1,2,3]                                 |  bundle number for child 1,2, and 3                                |
+------------------------------------------------+--------------------------------------------------------------------+
|  chauf[1,2,3]                                  |  chauffeur number for child 1,2, and 3                             |
|                                                |  - 0 = child not escorted                                          |
|                                                |  - 1 = chauffeur 1 as ride share                                   |
|                                                |  - 2 = chauffeur 1 as pure escort                                  |
|                                                |  - 3 = chauffeur 2 as ride share                                   |
|                                                |  - 4 = chauffeur 3 as pure escort                                  |
+------------------------------------------------+--------------------------------------------------------------------+
|  nbund[1,2]                                    |  - number of escorting bundles for chauffeur 1 and 2               |
+------------------------------------------------+--------------------------------------------------------------------+
|  nbundles                                      |  - total number of bundles                                         |
|                                                |  - equals nbund1 + nbund2                                          |
+------------------------------------------------+--------------------------------------------------------------------+
|  nrs1                                          |  - number of ride share bundles for chauffeur 1                    |
+------------------------------------------------+--------------------------------------------------------------------+
|  npe1                                          |  - number of pure escort bundles for chauffeur 1                   |
+------------------------------------------------+--------------------------------------------------------------------+
|  nrs2                                          |  - number of ride share bundles for chauffeur 2                    |
+------------------------------------------------+--------------------------------------------------------------------+
|  npe2                                          |  - number of pure escort bundles for chauffeur 2                   |
+------------------------------------------------+--------------------------------------------------------------------+
|  Description                                   |  - text description of alternative                                 |
+------------------------------------------------+--------------------------------------------------------------------+

The model as currently implemented contains three escortees and two chauffeurs. 
Escortees are students under age 16 with a mandatory tour whereas chaperones are all persons in the household over the age of 18.
For households that have more than three possible escortees, the three youngest children are selected for the model.
The two chaperones are selected as the adults of the household with the highest weight according to the following calculation:
:math:`Weight = 100*personType + 10*gender + 1*age(0,1)`
Where *personType* is the person type number from 1 to 5, *gender* is 1 for male and 2 for female, and
*age* is a binary indicator equal to 1 if age is over 25 else 0.

The model is run sequentially three times, once in the outbound direction, once in the inbound direction, 
and again in the outbound direction with additional conditions on what happened in the inbound direction.
There are therefore three sets of utility specifications, coefficients, and pre-processor files.
Each of these files is specified in the school_escorting.yaml file along with the number of escortees and number of chaperones. 

There is also a constants section in the school_escorting.yaml file which contain two constants.
One which sets the maximum time bin difference to match school and work tours for ride sharing 
and another to set the number of minutes per time bin.  
In the :ref:`prototype_mtc_extended` example, these are set to 1 and 60 respectively.

After a school escorting alternative is chosen for the inbound and outbound direction, the model will 
create the tours and trips associated with the decision.  Pure escort tours are created, 
and the mandatory tour start and end times are changed to match the school escort bundle start and end times.
(Outbound tours have their start times matched and inbound tours have their end times matched.)  
Escortee drop-off / pick-up order is determined by the distance from home to the school locations.
They are ordered from smallest to largest in the outbound direction, and largest to smallest in the inbound direction.
Trips are created for each half-tour that includes school escorting according to the provided order.  

The created pure escort tours are joined to the already created mandatory tour table in the pipeline 
and are also saved separately to the pipeline under the table name “school_escort_tours”.  
Created school escorting trips are saved to the pipeline under the table name “school_escort_trips”.
By saving these to the pipeline, their data can be queried in downstream models to set correct purposes,
destinations, and schedules to satisfy the school escorting model choice.

There are a host of downstream model changes that are involved when including the school escorting model.
The following list contains the models that are changed in some way when school escorting is included:

 * **Joint tour scheduling:** Joint tours are not allowed to be scheduled over school escort tours.
   This happens automatically by updating the timetable object with the updated mandatory tour times
   and created pure escort tour times after the school escorting model is run.  
   There were no code or config changes in this model, but it is still affected by school escorting.
 * **Non-Mandatory tour frequency:**  Pure school escort tours are joined to the tours created in the
   non-mandatory tour frequency model and tour statistics (such as tour_count and tour_num) are re-calculated.
 * **Non-Mandatory tour destination:** Since the primary destination of pure school escort tours is known,
   they are removed from the choosers table and have their destination set according to the destination in\
   school_escort_tours table.  They are also excluded from the estimation data bundle.
 * **Non-Mandatory tour scheduling:** Pure escort tours need to have the non-escorting portion of their tour scheduled.
   This is done by inserting availability conditions in the model specification that ensures the alternative
   chosen for the start of the tour is equal to the alternative start time for outbound tours and the end time 
   is equal to the alternative end time for the inbound tours.  There are additional terms that ensure the tour 
   does not overlap with subsequent school escorting tours as well.  Beware -- If the availability conditions 
   in the school escorting model are not set correctly, the tours created may not be consistent with each other
   and this model will fail.
 * **Tour mode choice:** Availability conditions are set in tour mode choice to prohibit the drive alone mode 
   if the tour contains an escortee and the shared-ride 2 mode if the tour contains more than one escortee. 
 * **Stop Frequency:** No stops are allowed on half-tours that include school escorting.  
   This is enforced by adding availability conditions in the stop frequency model.  After the stop frequency 
   model is run, the school escorting trips are merged from the trips created by the stop frequency model 
   and a new stop frequency is computed along with updated trip numbers.
 * **Trip purpose, destination, and scheduling:** Trip purpose, destination, and departure times are known
   for school escorting trips.  As such they are removed from their respective chooser tables and the estimation
   data bundles, and set according to the values in the school_escort_trips table residing in the pipeline.
 * **Trip mode choice:** Like in tour mode choice, availability conditions are set to prohibit trip containing
   an escortee to use the drive alone mode or the shared-ride 2 mode for trips with more than one escortee.

Many of the changes discussed in the above list are handled in the code and the user is not required to make any 
changes when implementing the school escorting model.  However, it is the users responsibility to include the 
changes in the following model configuration files for models downstream of the school escorting model:

+--------------------------------------------------------------------+------------------------------------------------------------------+
| File Name(s)                                                       | Change(s) Needed                                                 |
+====================================================================+==================================================================+
|  - `non_mandatory_tour_scheduling_annotate_tours_preprocessor.csv` |                                                                  |
|  - `tour_scheduling_nonmandatory.csv`                              | - Set availability conditions based on those times               |
|                                                                    | - Do not schedule over other school escort tours                 |
+--------------------------------------------------------------------+------------------------------------------------------------------+
|  - `tour_mode_choice_annotate_choosers_preprocessor.csv`           |  - count number of escortees on tour by parsing the              |
|  - `tour_mode_choice.csv`                                          |  ``escort_participants`` column                                  |
|                                                                    |  - set mode choice availability based on number of escortees     |
|                                                                    |                                                                  |
+--------------------------------------------------------------------+------------------------------------------------------------------+
| - `stop_frequency_school.csv`                                      |  Do not allow stops for half-tours that include school escorting |
| - `stop_frequency_work.csv`                                        |                                                                  |
| - `stop_frequency_univ.csv`                                        |                                                                  |
| - `stop_frequency_escort.csv`                                      |                                                                  |
+--------------------------------------------------------------------+------------------------------------------------------------------+
|  - `trip_mode_choice_annotate_trips_preprocessor.csv`              |  - count number of escortees on trip by parsing the              |
|  - `trip_mode_choice.csv`                                          |  ``escort_participants`` column                                  |
|                                                                    |  - set mode choice availability based on number of escortees     |
|                                                                    |                                                                  |
+--------------------------------------------------------------------+------------------------------------------------------------------+

When not including the school escorting model, all of the escort trips to and from school are counted implicitly in
escort tours determined in the non-mandatory tour frequency model. Thus, when including the school escort model and 
accounting for these tours explicitly, extra care should be taken not to double count them in the non-mandatory
tour frequency model. The non-mandatory tour frequency model should be re-evaluated and likely changed to decrease
the number of escort tours generated by that model.  This was not implemented in the :ref:`prototype_mtc_extended`
implementation due to a lack of data surrounding the number of escort tours in the region.


.. automodule:: activitysim.abm.models.school_escorting
   :members:


.. _joint_tour_frequency:

Joint Tour Frequency
--------------------

The joint tour generation models are divided into three sub-models: the joint tour frequency
model, the party composition model, and the person participation model. In the joint tour
frequency model, the household chooses the purposes and number (up to two) of its fully joint
travel tours.  It also creates joints tours in the data pipeline.

The main interface to the joint tour purpose frequency model is the
:py:func:`~activitysim.abm.models.joint_tour_frequency.joint_tour_frequency`
function.  This function is registered as an Inject step in the example Pipeline.

Core Table: ``households`` | Result Fields: ``num_hh_joint_tours`` | Skims Keys: NA


.. automodule:: activitysim.abm.models.joint_tour_frequency
   :members:


.. _joint_tour_composition:

Joint Tour Composition
----------------------

In the joint tour party composition model, the makeup of the travel party (adults, children, or
mixed - adults and children) is determined for each joint tour.  The party composition determines the
general makeup of the party of participants in each joint tour in order to allow the micro-simulation
to faithfully represent the prevalence of adult-only, children-only, and mixed joint travel tours
for each purpose while permitting simplicity in the subsequent person participation model.

The main interface to the joint tour composition model is the
:py:func:`~activitysim.abm.models.joint_tour_composition.joint_tour_composition`
function.  This function is registered as an Inject step in the example Pipeline.

Core Table: ``tours`` | Result Fields: ``composition`` | Skims Keys: NA


.. automodule:: activitysim.abm.models.joint_tour_composition
   :members:


.. _joint_tour_participation:

Joint Tour Participation
------------------------

In the joint tour person participation model, each eligible person sequentially makes a
choice to participate or not participate in each joint tour.  Since the party composition model
determines what types of people are eligible to join a given tour, the person participation model
can operate in an iterative fashion, with each household member choosing to join or not to join
a travel party independent of the decisions of other household members. In the event that the
constraints posed by the result of the party composition model are not met, the person
participation model cycles through the household members multiple times until the required
types of people have joined the travel party.

This step also creates the ``joint_tour_participants`` table in the pipeline, which stores the
person ids for each person on the tour.

The main interface to the joint tour participation model is the
:py:func:`~activitysim.abm.models.joint_tour_participation.joint_tour_participation`
function.  This function is registered as an Inject step in the example Pipeline.

Core Table: ``tours`` | Result Fields: ``number_of_participants, person_id (for the point person)`` | Skims Keys: NA


.. automodule:: activitysim.abm.models.joint_tour_participation
   :members:


.. _joint_tour_destination_choice:

Joint Tour Destination Choice
-----------------------------

The joint tour destination choice model operate similarly to the usual work and
school location choice model, selecting the primary destination for travel tours. The only
procedural difference between the models is that the usual work and school location choice
model selects the usual location of an activity whether or not the activity is undertaken during the
travel day, while the joint tour destination choice model selects the location for an
activity which has already been generated.

The tour's primary destination is the location of the activity that is assumed to provide the greatest
impetus for engaging in the travel tour. In the household survey, the primary destination was not asked, but
rather inferred from the pattern of stops in a closed loop in the respondents' travel diaries. The
inference was made by weighing multiple criteria including a defined hierarchy of purposes, the
duration of activities, and the distance from the tour origin. The model operates in the reverse
direction, designating the primary purpose and destination and then adding intermediate stops
based on spatial, temporal, and modal characteristics of the inbound and outbound journeys to
the primary destination.

The joint tour destination choice model is made up of three model steps:
  * sample - selects a sample of alternative locations for the next model step. This selects X locations from the full set of model zones using a simple utility.
  * logsums - starts with the table created above and calculates and adds the mode choice logsum expression for each alternative location.
  * simulate - starts with the table created above and chooses a final location, this time with the mode choice logsum included.

Joint tour location choice for :ref:`multiple_zone_systems` models uses :ref:`presampling` by default.

The main interface to the model is the :py:func:`~activitysim.abm.models.joint_tour_destination.joint_tour_destination`
function.  This function is registered as an Inject step in the example Pipeline.  See :ref:`writing_logsums` for how
to write logsums for estimation.

Core Table: ``tours`` | Result Fields: ``destination`` | Skims Keys: ``TAZ, alt_dest, MD time period``


.. automodule:: activitysim.abm.models.joint_tour_destination
   :members:

.. _joint_tour_scheduling:

Joint Tour Scheduling
---------------------

The joint tour scheduling model selects a tour departure and duration period (and therefore a start and end
period as well) for each joint tour.  This model uses person :ref:`time_windows`. The primary drivers in the
models are accessibility-based parameters such
as the auto travel time for the departure/arrival hour combination, demographics, and time
pattern characteristics such as the time windows available from previously scheduled tours.
The joint tour scheduling model does not use mode choice logsums.

The main interface to the joint tour purpose scheduling model is the
:py:func:`~activitysim.abm.models.joint_tour_scheduling.joint_tour_scheduling`
function.  This function is registered as an Inject step in the example Pipeline.

Core Table: ``tours`` | Result Field: ``start, end, duration`` | Skims Keys: `` TAZ, destination, MD time period, MD time period``


.. automodule:: activitysim.abm.models.joint_tour_scheduling
   :members:


.. _non_mandatory_tour_frequency:

Non-Mandatory Tour Frequency
----------------------------

The non-mandatory tour frequency model selects the number of non-mandatory tours made by each person on the simulation day.
It also adds non-mandatory tours to the tours in the data pipeline. The individual non-mandatory tour frequency model
operates in two stages:

  * A choice is made using a random utility model between combinations of tours containing zero, one, and two or more escort tours, and between zero and one or more tours of each other purpose.
  * Up to two additional tours of each purpose are added according to fixed extension probabilities.

The main interface to the non-mandatory tour purpose frequency model is the
:py:func:`~activitysim.abm.models.non_mandatory_tour_frequency.non_mandatory_tour_frequency`
function.  This function is registered as an Inject step in the example Pipeline.

Core Table: ``persons`` | Result Fields: ``non_mandatory_tour_frequency`` | Skims Keys: NA


.. automodule:: activitysim.abm.models.non_mandatory_tour_frequency
   :members:

.. _non_mandatory_tour_destination_choice:

Non-Mandatory Tour Destination Choice
-------------------------------------

The non-mandatory tour destination choice model chooses a destination zone for
non-mandatory tours.  The three step (sample, logsums, final choice) process also used for
mandatory tour destination choice is used for non-mandatory tour destination choice.

Non-mandatory tour location choice for :ref:`multiple_zone_systems` models uses :ref:`presampling` by default.

The main interface to the non-mandatory tour destination choice model is the
:py:func:`~activitysim.abm.models.non_mandatory_destination.non_mandatory_tour_destination`
function.  This function is registered as an Inject step in the example Pipeline.  See :ref:`writing_logsums`
for how to write logsums for estimation.

Core Table: ``tours`` | Result Field: ``destination`` | Skims Keys: ``TAZ, alt_dest, MD time period, MD time period``


.. automodule:: activitysim.abm.models.non_mandatory_destination
   :members:


.. _non_mandatory_tour_scheduling:

Non-Mandatory Tour Scheduling
-----------------------------

The non-mandatory tour scheduling model selects a tour departure and duration period (and therefore a start and end
period as well) for each non-mandatory tour.  This model uses person :ref:`time_windows`.  Includes support
for :ref:`representative_logsums`.

The main interface to the non-mandatory tour purpose scheduling model is the
:py:func:`~activitysim.abm.models.non_mandatory_scheduling.non_mandatory_tour_scheduling`
function.  This function is registered as an Inject step in the example Pipeline.

Core Table: ``tours`` | Result Field: ``start, end, duration`` | Skims Keys: ``TAZ, destination, MD time period, MD time period``


.. automodule:: activitysim.abm.models.non_mandatory_scheduling
   :members:

.. _vehicle_allocation:

Vehicle Allocation
-------------------

The vehicle allocation model selects which vehicle would be used for a tour of given occupancy. The alternatives for the vehicle
allocation model consist of the vehicles owned by the household and an additional non household vehicle option. (Zero-auto
households would be assigned the non-household vehicle option since there are no owned vehicles in the household).
A vehicle is selected for each occupancy level set by the user such that different tour modes that have different occupancies could see different operating
characteristics. The output of the vehicle allocation model is appended to the tour table with column names ``vehicle_occup_{occupancy}`` and the values are
the vehicle type selected.

In :ref:`prototype_mtc_extended`, three occupancy levels are used: 1, 2, and 3.5.  The auto operating cost
for occupancy level 1 is used in the drive alone mode and drive to transit modes. Occupancy levels 2 and 3.5 are used for shared
ride 2 and shared ride 3+ auto operating costs, respectively.  Auto operating costs are selected in the mode choice pre-processors by selecting the allocated
vehicle type data from the vehicles table. If the allocated vehicle type was the non-household vehicle, the auto operating costs uses
the previous default value from :ref:`prototype_mtc`. All trips and atwork subtours use the auto operating cost of the parent tour.  Functionality
was added in tour and atwork subtour mode choice to annotate the tour table and create a ``selected_vehicle`` which denotes the actual vehicle used.
If the tour mode does not include a vehicle, then the ``selected_vehicle`` entry is left blank.

The current implementation does not account for possible use of the household vehicles by other household members.  Thus, it is possible for a
selected vehicle to be used in two separate tours at the same time.


.. automodule:: activitysim.abm.models.vehicle_allocation
   :members:

.. _tour_mode_choice:

Tour Mode Choice
----------------

The mandatory, non-mandatory, and joint tour mode choice model assigns to each tour the "primary" mode that
is used to get from the origin to the primary destination. The tour-based modeling approach requires a reconsideration
of the conventional mode choice structure. Instead of a single mode choice model used in a four-step
structure, there are two different levels where the mode choice decision is modeled: (a) the
tour mode level (upper-level choice); and, (b) the trip mode level (lower-level choice conditional
upon the upper-level choice).

The mandatory, non-mandatory, and joint tour mode level represents the decisions that apply to the entire tour, and
that will affect the alternatives available for each individual trip or joint trip. These decisions include the choice to use a private
car versus using public transit, walking, or biking; whether carpooling will be considered; and
whether transit will be accessed by car or by foot. Trip-level decisions correspond to details of
the exact mode used for each trip, which may or may not change over the trips in the tour.

The mandatory, non-mandatory, and joint tour mode choice structure is a nested logit model which separates
similar modes into different nests to more accurately model the cross-elasticities between the alternatives. The
eighteen modes are incorporated into the nesting structure specified in the model settings file. The
first level of nesting represents the use a private car, non-motorized
means, or transit. In the second level of nesting, the auto nest is divided into vehicle occupancy
categories, and transit is divided into walk access and drive access nests. The final level splits
the auto nests into free or pay alternatives and the transit nests into the specific line-haul modes.

The primary variables are in-vehicle time, other travel times, cost (the influence of which is derived
from the automobile in-vehicle time coefficient and the persons' modeled value of time),
characteristics of the destination zone, demographics, and the household's level of auto
ownership.

The main interface to the mandatory, non-mandatory, and joint tour mode model is the
:py:func:`~activitysim.abm.models.tour_mode_choice.tour_mode_choice_simulate` function.  This function is
called in the Inject step ``tour_mode_choice_simulate`` and is registered as an Inject step in the example Pipeline.
See :ref:`writing_logsums` for how to write logsums for estimation.

Core Table: ``tours`` | Result Field: ``mode`` | Skims Keys: ``TAZ, destination, start, end``

.. automodule:: activitysim.abm.models.tour_mode_choice
   :members:


.. _atwork_subtour_frequency:

At-work Subtours Frequency
--------------------------

The at-work subtour frequency model selects the number of at-work subtours made for each work tour.
It also creates at-work subtours by adding them to the tours table in the data pipeline.
These at-work sub-tours are travel tours taken during the workday with their origin at the work
location, rather than from home. Explanatory variables include employment status,
income, auto ownership, the frequency of other tours, characteristics of the parent work tour, and
characteristics of the workplace zone.

Choosers: work tours
Alternatives: none, 1 eating out tour, 1 business tour, 1 maintenance tour, 2 business tours, 1 eating out tour + 1 business tour
Dependent tables: household, person, accessibility
Outputs: work tour subtour frequency choice, at-work tours table (with only tour origin zone at this point)

The main interface to the at-work subtours frequency model is the
:py:func:`~activitysim.abm.models.atwork_subtour_frequency.atwork_subtour_frequency`
function.  This function is registered as an Inject step in the example Pipeline.

Core Table: ``tours`` | Result Field: ``atwork_subtour_frequency`` | Skims Keys: NA


.. automodule:: activitysim.abm.models.atwork_subtour_frequency
   :members:

.. _atwork_subtour_destination:

At-work Subtours Destination Choice
-----------------------------------

The at-work subtours destination choice model is made up of three model steps:

  * sample - selects a sample of alternative locations for the next model step. This selects X locations from the full set of model zones using a simple utility.
  * logsums - starts with the table created above and calculates and adds the mode choice logsum expression for each alternative location.
  * simulate - starts with the table created above and chooses a final location, this time with the mode choice logsum included.

At-work subtour location choice for :ref:`multiple_zone_systems` models uses :ref:`presampling` by default.

Core Table: ``tours`` | Result Table: ``destination`` | Skims Keys: ``workplace_taz, alt_dest, MD time period``

The main interface to the at-work subtour destination model is the
:py:func:`~activitysim.abm.models.atwork_subtour_destination.atwork_subtour_destination`
function.  This function is registered as an Inject step in the example Pipeline.
See :ref:`writing_logsums` for how to write logsums for estimation.

.. automodule:: activitysim.abm.models.atwork_subtour_destination
   :members:

.. _atwork_subtour_scheduling:

At-work Subtour Scheduling
--------------------------

The at-work subtours scheduling model selects a tour departure and duration period (and therefore a start and end
period as well) for each at-work subtour.  This model uses person :ref:`time_windows`.

This model is the same as the mandatory tour scheduling model except it operates on the at-work tours and
constrains the alternative set to available person :ref:`time_windows`.  The at-work subtour scheduling model does not use mode choice logsums.
The at-work subtour frequency model can choose multiple tours so this model must process all first tours and then second
tours since isFirstAtWorkTour is an explanatory variable.

Choosers: at-work tours
Alternatives: alternative departure time and arrival back at origin time pairs WITHIN the work tour departure time and arrival time back at origin AND the person time window. If no time window is available for the tour, make the first and last time periods within the work tour available, make the choice, and log the number of times this occurs.
Dependent tables: skims, person, land use, work tour
Outputs: at-work tour departure time and arrival back at origin time, updated person time windows

The main interface to the at-work subtours scheduling model is the
:py:func:`~activitysim.abm.models.atwork_subtour_scheduling.atwork_subtour_scheduling`
function.  This function is registered as an Inject step in the example Pipeline.

Core Table: ``tours`` | Result Field: ``start, end, duration`` | Skims Keys: ``workplace_taz, alt_dest, MD time period, MD time period``

.. automodule:: activitysim.abm.models.atwork_subtour_scheduling
   :members:


.. _atwork_subtour_mode_choice:

At-work Subtour Mode
--------------------

The at-work subtour mode choice model assigns a travel mode to each at-work subtour using the :ref:`tour_mode_choice` model.

The main interface to the at-work subtour mode choice model is the
:py:func:`~activitysim.abm.models.atwork_subtour_mode_choice.atwork_subtour_mode_choice`
function.  This function is called in the Inject step ``atwork_subtour_mode_choice`` and
is registered as an Inject step in the example Pipeline.
See :ref:`writing_logsums` for how to write logsums for estimation.

Core Table: ``tour`` | Result Field: ``tour_mode`` | Skims Keys: ``workplace_taz, destination, start, end``

.. automodule:: activitysim.abm.models.atwork_subtour_mode_choice
   :members:


.. _intermediate_stop_frequency:

Intermediate Stop Frequency
---------------------------

The stop frequency model assigns to each tour the number of intermediate destinations a person
will travel to on each leg of the tour from the origin to tour primary destination and back.
The model incorporates the ability for more than one stop in each direction,
up to a maximum of 3, for a total of 8 trips per tour (four on each tour leg).

Intermediate stops are not modeled for drive-transit tours because doing so can have unintended
consequences because of the difficulty of tracking the location of the vehicle. For example,
consider someone who used a park and ride for work and then took transit to an intermediate
shopping stop on the way home. Without knowing the vehicle location, it cannot be determined
if it is reasonable to allow the person to drive home. Even if the tour were constrained to allow
driving only on the first and final trip, the trip home from an intermediate stop may not use the
same park and ride where the car was dropped off on the outbound leg, which is usually as close
as possible to home because of the impracticality of coding drive access links from every park
and ride lot to every zone.

This model also creates a trips table in the pipeline for later models.

The main interface to the intermediate stop frequency model is the
:py:func:`~activitysim.abm.models.stop_frequency.stop_frequency`
function.  This function is registered as an Inject step in the example Pipeline.

Core Table: ``tours`` | Result Field: ``stop_frequency`` | Skims Keys: NA


.. automodule:: activitysim.abm.models.stop_frequency
   :members:


.. _trip_purpose:

Trip Purpose
------------

For trip other than the last trip outbound or inbound, assign a purpose based on an
observed frequency distribution.  The distribution is segmented by tour purpose, tour
direction and person type. Work tours are also segmented by departure or arrival time period.

The main interface to the trip purpose model is the
:py:func:`~activitysim.abm.models.trip_purpose.trip_purpose`
function.  This function is registered as an Inject step in the example Pipeline.

Core Table: ``trips`` | Result Field: ``purpose`` | Skims Keys: NA

.. note::
   Trip purpose and trip destination choice can be run iteratively together via :ref:`trip_purpose_and_destination_model`.


.. automodule:: activitysim.abm.models.trip_purpose
   :members:


.. _trip_destination_choice:

Trip Destination Choice
-----------------------

See :ref:`Trip Destination <component-trip-destination>`.


.. _trip_purpose_and_destination_model:

Trip Purpose and Destination
----------------------------

After running trip purpose and trip destination separately, the two model can be ran together in an iterative fashion on
the remaining failed trips (i.e. trips that cannot be assigned a destination).  Each iteration uses new random numbers.

The main interface to the trip purpose model is the
:py:func:`~activitysim.abm.models.trip_purpose_and_destination.trip_purpose_and_destination`
function.  This function is registered as an Inject step in the example Pipeline.

Core Table: ``trips`` | Result Field: ``purpose, destination`` | Skims Keys: ``origin, (tour primary) destination, dest_taz, trip_period``

.. automodule:: activitysim.abm.models.trip_purpose_and_destination
   :members:


.. _trip_scheduling:

Trip Scheduling (Probablistic)
------------------------------

For each trip, assign a departure hour based on an input lookup table of percents by tour purpose,
direction (inbound/outbound), tour hour, and trip index.

  * The tour hour is the tour start hour for outbound trips and the tour end hour for inbound trips.  The trip index is the trip sequence on the tour, with up to four trips per half tour
  * For outbound trips, the trip depart hour must be greater than or equal to the previously selected trip depart hour
  * For inbound trips, trips are handled in reverse order from the next-to-last trip in the leg back to the first. The tour end hour serves as the anchor time point from which to start assigning trip time periods.
  * Outbound trips on at-work subtours are assigned the tour depart hour and inbound trips on at-work subtours are assigned the tour end hour.

The assignment of trip depart time is run iteratively up to a max number of iterations since it is possible that
the time period selected for an earlier trip in a half-tour makes selection of a later trip time
period impossible (or very low probability). Thus, the sampling is re-run until a feasible set of trip time
periods is found. If a trip can't be scheduled after the max iterations, then the trip is assigned
the previous trip's choice (i.e. assumed to happen right after the previous trip) or dropped, as configured by the user.
The trip scheduling model does not use mode choice logsums.

Alternatives: Available time periods in the tour window (i.e. tour start and end period).  When processing stops on
work tours, the available time periods is constrained by the at-work subtour start and end period as well.

The main interface to the trip scheduling model is the
:py:func:`~activitysim.abm.models.trip_scheduling.trip_scheduling` function.
This function is registered as an Inject step in the example Pipeline.

Core Table: ``trips`` | Result Field: ``depart`` | Skims Keys: NA

.. automodule:: activitysim.abm.models.trip_scheduling
   :members:


.. _trip_scheduling_choice:

Trip Scheduling Choice (Logit Choice)
-------------------------------------

This model uses a logit-based formulation to determine potential trip windows for the three
main components of a tour.

-  Outbound Leg: The time from leaving the origin location to the time second to last outbound stop.
-  Main Leg: The time window from the last outbound stop through the main tour destination to the first inbound stop.
-  Inbound Leg: The time window from the first inbound stop to the tour origin location.

Core Table: ``tours`` | Result Field: ``outbound_duration``, ``main_leg_duration``, ``inbound_duration`` | Skims Keys: NA


**Required YAML attributes:**

- ``SPECIFICATION``
    This file defines the logit specification for each chooser segment.
- ``COEFFICIENTS``
    Specification coefficients
- ``PREPROCESSOR``:
    Preprocessor definitions to run on the chooser dataframe (trips) before the model is run

.. _trip_departure_choice:

Trip Departure Choice (Logit Choice)
-------------------------------------

Used in conjuction with Trip Scheduling Choice (Logit Choice), this model chooses departure
time periods consistent with the time windows for the appropriate leg of the trip.

Core Table: ``trips`` | Result Field: ``depart`` | Skims Keys: NA

**Required YAML attributes:**

- ``SPECIFICATION``
    This file defines the logit specification for each chooser segment.
- ``COEFFICIENTS``
    Specification coefficients
- ``PREPROCESSOR``:
    Preprocessor definitions to run on the chooser dataframe (trips) before the model is run

.. _trip_mode_choice:

Trip Mode Choice
----------------

The trip mode choice model assigns a travel mode for each trip on a given tour. It
operates similarly to the tour mode choice model, but only certain trip modes are available for
each tour mode. The correspondence rules are defined according to the following principles:

  * Pay trip modes are only available for pay tour modes (for example, drive-alone pay is only available at the trip mode level if drive-alone pay is selected as a tour mode).
  * The auto occupancy of the tour mode is determined by the maximum occupancy across all auto trips that make up the tour. Therefore, the auto occupancy for the tour mode is the maximum auto occupancy for any trip on the tour.
  * Transit tours can include auto shared-ride trips for particular legs. Therefore, 'casual carpool', wherein travelers share a ride to work and take transit back to the tour origin, is explicitly allowed in the tour/trip mode choice model structure.
  * The walk mode is allowed for any trip.
  * The availability of transit line-haul submodes on transit tours depends on the skimming and tour mode choice hierarchy. Free shared-ride modes are also available in walk-transit tours, albeit with a low probability. Paid shared-ride modes are not allowed on transit tours because no stated preference data is available on the sensitivity of transit riders to automobile value tolls, and no observed data is available to verify the number of people shifting into paid shared-ride trips on transit tours.

The trip mode choice models explanatory variables include household and person variables, level-of-service
between the trip origin and destination according to the time period for the tour leg, urban form
variables, and alternative-specific constants segmented by tour mode.

The main interface to the trip mode choice model is the
:py:func:`~activitysim.abm.models.trip_mode_choice.trip_mode_choice` function.  This function
is registered as an Inject step in the example Pipeline.  See :ref:`writing_logsums` for how to write logsums for estimation.

Core Table: ``trips`` | Result Field: ``trip_mode`` | Skims Keys: ``origin, destination, trip_period``

.. automodule:: activitysim.abm.models.trip_mode_choice
   :members:

.. _parking_location_choice:

Parking Location Choice
-----------------------

The parking location choice model selects a parking location for specified trips. While the model does not
require parking location be applied to any specific set of trips, it is usually applied for drive trips to
specific zones (e.g., CBD) in the model.

The model provides provides a filter for both the eligible choosers and eligible parking location zone. The
trips dataframe is the chooser of this model. The zone selection filter is applied to the land use zones
dataframe.

If this model is specified in the pipeline, the `Write Trip Matrices`_ step will using the parking location
choice results to build trip tables in lieu of the trip destination.

The main interface to the trip mode choice model is the
:py:func:`~activitysim.abm.models.parking_location_choice.parking_location_choice` function.  This function
is registered as an Inject step, and it is available from the pipeline.  See :ref:`writing_logsums` for how to write
logsums for estimation.

**Skims**

- ``odt_skims``: Origin to Destination by Time of Day
- ``dot_skims``: Destination to Origin by Time of Day
- ``opt_skims``: Origin to Parking Zone by Time of Day
- ``pdt_skims``: Parking Zone to Destination by Time of Day
- ``od_skims``: Origin to Destination
- ``do_skims``: Destination to Origin
- ``op_skims``: Origin to Parking Zone
- ``pd_skims``: Parking Zone to Destination

Core Table: ``trips``

**Required YAML attributes:**

- ``SPECIFICATION``
    This file defines the logit specification for each chooser segment.
- ``COEFFICIENTS``
    Specification coefficients
- ``PREPROCESSOR``:
    Preprocessor definitions to run on the chooser dataframe (trips) before the model is run
- ``CHOOSER_FILTER_COLUMN_NAME``
    Boolean field on the chooser table defining which choosers are eligible to parking location choice model. If no
    filter is specified, all choosers (trips) are eligible for the model.
- ``CHOOSER_SEGMENT_COLUMN_NAME``
    Column on the chooser table defining the parking segment for the logit model
- ``SEGMENTS``
    List of eligible chooser segments in the logit specification
- ``ALTERNATIVE_FILTER_COLUMN_NAME``
    Boolean field used to filter land use zones as eligible parking location choices. If no filter is specified,
    then all land use zones are considered as viable choices.
- ``ALT_DEST_COL_NAME``
    The column name to append with the parking location choice results. For choosers (trips) ineligible for this
    model, a -1 value will be placed in column.
- ``TRIP_ORIGIN``
    Origin field on the chooser trip table
- ``TRIP_DESTINATION``
    Destination field on the chooser trip table

.. automodule:: activitysim.abm.models.parking_location_choice
   :members:

.. _write_trip_matrices:

Write Trip Matrices
-------------------

Write open matrix (OMX) trip matrices for assignment.  Reads the trips table post preprocessor and run expressions
to code additional data fields, with one data fields for each matrix specified.  The matrices are scaled by a
household level expansion factor, which is the household sample rate by default, which is calculated when
households are read in at the beginning of a model run.  The main interface to write trip
matrices is the :py:func:`~activitysim.abm.models.trip_matrices.write_trip_matrices` function.  This function
is registered as an Inject step in the example Pipeline.

If the `Parking Location Choice`_ model is defined in the pipeline, the parking location zone will be used in
lieu of the destination zone.

Core Table: ``trips`` | Result: ``omx trip matrices`` | Skims Keys: ``origin, destination``

.. automodule:: activitysim.abm.models.trip_matrices
   :members:

.. _utility_steps:

Util
----

Additional helper classes

CDAP
~~~~

.. automodule:: activitysim.abm.models.util.cdap
   :members:

.. index:: table annotation
.. _table_annotation:

Estimation
~~~~~~~~~~

See :ref:`estimation` for more information.

.. automodule:: activitysim.abm.models.util.estimation
   :members:

Logsums
~~~~~~~

.. automodule:: activitysim.abm.models.util.logsums
   :members:

Mode
~~~~

.. automodule:: activitysim.abm.models.util.mode
   :members:

Overlap
~~~~~~~

.. automodule:: activitysim.abm.models.util.overlap
   :members:

Tour Destination
~~~~~~~~~~~~~~~~

.. automodule:: activitysim.abm.models.util.tour_destination
   :members:

Tour Frequency
~~~~~~~~~~~~~~

.. automodule:: activitysim.abm.models.util.tour_frequency
   :members:

Trip
~~~~

.. automodule:: activitysim.abm.models.util.trip
   :members:

Vectorize Tour Scheduling
~~~~~~~~~~~~~~~~~~~~~~~~~

.. automodule:: activitysim.abm.models.util.vectorize_tour_scheduling
   :members:

Tests
-----

See ``activitysim.abm.test`` and ``activitysim.abm.models.util.test``<|MERGE_RESOLUTION|>--- conflicted
+++ resolved
@@ -200,11 +200,7 @@
 ``new_coefficient = log( target_percent / current_percent ) + current_coefficient``.
 
 The main interface to the work from home model is the
-<<<<<<< HEAD
-:py:func:`~activitysim.examples.prototype_semcog.extensions.work_from_home` function.  This
-=======
 :py:func:`~activitysim.abm.models.work_from_home` function.  This
->>>>>>> 28480b0c
 function is registered as an Inject step in the example Pipeline.
 
 Core Table: ``persons`` | Result Field: ``work_from_home`` | Skims Keys: NA
@@ -626,13 +622,13 @@
 ----------------
 
 The school escort model determines whether children are dropped-off at or picked-up from school,
-simultaneously with the chaperone responsible for chauffeuring the children, 
+simultaneously with the chaperone responsible for chauffeuring the children,
 which children are bundled together on half-tours, and the type of tour (pure escort versus rideshare).
-The model is run after work and school locations have been chosen for all household members, 
-and after work and school tours have been generated and scheduled. 
+The model is run after work and school locations have been chosen for all household members,
+and after work and school tours have been generated and scheduled.
 The model labels household members of driving age as potential ‘chauffeurs’ and children with school tours as potential ‘escortees’.
-The model then attempts to match potential chauffeurs with potential escortees in a choice model whose alternatives 
-consist of ‘bundles’ of escortees with a chauffeur for each half tour.  
+The model then attempts to match potential chauffeurs with potential escortees in a choice model whose alternatives
+consist of ‘bundles’ of escortees with a chauffeur for each half tour.
 
 School escorting is a household level decision – each household will choose an alternative from the ``school_escorting_alts.csv`` file,
 with the first alternative being no escorting. This file contains the following columns:
@@ -667,7 +663,7 @@
 |  Description                                   |  - text description of alternative                                 |
 +------------------------------------------------+--------------------------------------------------------------------+
 
-The model as currently implemented contains three escortees and two chauffeurs. 
+The model as currently implemented contains three escortees and two chauffeurs.
 Escortees are students under age 16 with a mandatory tour whereas chaperones are all persons in the household over the age of 18.
 For households that have more than three possible escortees, the three youngest children are selected for the model.
 The two chaperones are selected as the adults of the household with the highest weight according to the following calculation:
@@ -675,26 +671,26 @@
 Where *personType* is the person type number from 1 to 5, *gender* is 1 for male and 2 for female, and
 *age* is a binary indicator equal to 1 if age is over 25 else 0.
 
-The model is run sequentially three times, once in the outbound direction, once in the inbound direction, 
+The model is run sequentially three times, once in the outbound direction, once in the inbound direction,
 and again in the outbound direction with additional conditions on what happened in the inbound direction.
 There are therefore three sets of utility specifications, coefficients, and pre-processor files.
-Each of these files is specified in the school_escorting.yaml file along with the number of escortees and number of chaperones. 
+Each of these files is specified in the school_escorting.yaml file along with the number of escortees and number of chaperones.
 
 There is also a constants section in the school_escorting.yaml file which contain two constants.
-One which sets the maximum time bin difference to match school and work tours for ride sharing 
-and another to set the number of minutes per time bin.  
+One which sets the maximum time bin difference to match school and work tours for ride sharing
+and another to set the number of minutes per time bin.
 In the :ref:`prototype_mtc_extended` example, these are set to 1 and 60 respectively.
 
-After a school escorting alternative is chosen for the inbound and outbound direction, the model will 
-create the tours and trips associated with the decision.  Pure escort tours are created, 
+After a school escorting alternative is chosen for the inbound and outbound direction, the model will
+create the tours and trips associated with the decision.  Pure escort tours are created,
 and the mandatory tour start and end times are changed to match the school escort bundle start and end times.
-(Outbound tours have their start times matched and inbound tours have their end times matched.)  
+(Outbound tours have their start times matched and inbound tours have their end times matched.)
 Escortee drop-off / pick-up order is determined by the distance from home to the school locations.
 They are ordered from smallest to largest in the outbound direction, and largest to smallest in the inbound direction.
-Trips are created for each half-tour that includes school escorting according to the provided order.  
-
-The created pure escort tours are joined to the already created mandatory tour table in the pipeline 
-and are also saved separately to the pipeline under the table name “school_escort_tours”.  
+Trips are created for each half-tour that includes school escorting according to the provided order.
+
+The created pure escort tours are joined to the already created mandatory tour table in the pipeline
+and are also saved separately to the pipeline under the table name “school_escort_tours”.
 Created school escorting trips are saved to the pipeline under the table name “school_escort_trips”.
 By saving these to the pipeline, their data can be queried in downstream models to set correct purposes,
 destinations, and schedules to satisfy the school escorting model choice.
@@ -704,7 +700,7 @@
 
  * **Joint tour scheduling:** Joint tours are not allowed to be scheduled over school escort tours.
    This happens automatically by updating the timetable object with the updated mandatory tour times
-   and created pure escort tour times after the school escorting model is run.  
+   and created pure escort tour times after the school escorting model is run.
    There were no code or config changes in this model, but it is still affected by school escorting.
  * **Non-Mandatory tour frequency:**  Pure school escort tours are joined to the tours created in the
    non-mandatory tour frequency model and tour statistics (such as tour_count and tour_num) are re-calculated.
@@ -713,16 +709,16 @@
    school_escort_tours table.  They are also excluded from the estimation data bundle.
  * **Non-Mandatory tour scheduling:** Pure escort tours need to have the non-escorting portion of their tour scheduled.
    This is done by inserting availability conditions in the model specification that ensures the alternative
-   chosen for the start of the tour is equal to the alternative start time for outbound tours and the end time 
-   is equal to the alternative end time for the inbound tours.  There are additional terms that ensure the tour 
-   does not overlap with subsequent school escorting tours as well.  Beware -- If the availability conditions 
+   chosen for the start of the tour is equal to the alternative start time for outbound tours and the end time
+   is equal to the alternative end time for the inbound tours.  There are additional terms that ensure the tour
+   does not overlap with subsequent school escorting tours as well.  Beware -- If the availability conditions
    in the school escorting model are not set correctly, the tours created may not be consistent with each other
    and this model will fail.
- * **Tour mode choice:** Availability conditions are set in tour mode choice to prohibit the drive alone mode 
-   if the tour contains an escortee and the shared-ride 2 mode if the tour contains more than one escortee. 
- * **Stop Frequency:** No stops are allowed on half-tours that include school escorting.  
-   This is enforced by adding availability conditions in the stop frequency model.  After the stop frequency 
-   model is run, the school escorting trips are merged from the trips created by the stop frequency model 
+ * **Tour mode choice:** Availability conditions are set in tour mode choice to prohibit the drive alone mode
+   if the tour contains an escortee and the shared-ride 2 mode if the tour contains more than one escortee.
+ * **Stop Frequency:** No stops are allowed on half-tours that include school escorting.
+   This is enforced by adding availability conditions in the stop frequency model.  After the stop frequency
+   model is run, the school escorting trips are merged from the trips created by the stop frequency model
    and a new stop frequency is computed along with updated trip numbers.
  * **Trip purpose, destination, and scheduling:** Trip purpose, destination, and departure times are known
    for school escorting trips.  As such they are removed from their respective chooser tables and the estimation
@@ -730,8 +726,8 @@
  * **Trip mode choice:** Like in tour mode choice, availability conditions are set to prohibit trip containing
    an escortee to use the drive alone mode or the shared-ride 2 mode for trips with more than one escortee.
 
-Many of the changes discussed in the above list are handled in the code and the user is not required to make any 
-changes when implementing the school escorting model.  However, it is the users responsibility to include the 
+Many of the changes discussed in the above list are handled in the code and the user is not required to make any
+changes when implementing the school escorting model.  However, it is the users responsibility to include the
 changes in the following model configuration files for models downstream of the school escorting model:
 
 +--------------------------------------------------------------------+------------------------------------------------------------------+
@@ -758,7 +754,7 @@
 +--------------------------------------------------------------------+------------------------------------------------------------------+
 
 When not including the school escorting model, all of the escort trips to and from school are counted implicitly in
-escort tours determined in the non-mandatory tour frequency model. Thus, when including the school escort model and 
+escort tours determined in the non-mandatory tour frequency model. Thus, when including the school escort model and
 accounting for these tours explicitly, extra care should be taken not to double count them in the non-mandatory
 tour frequency model. The non-mandatory tour frequency model should be re-evaluated and likely changed to decrease
 the number of escort tours generated by that model.  This was not implemented in the :ref:`prototype_mtc_extended`
