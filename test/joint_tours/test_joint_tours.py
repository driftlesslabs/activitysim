from __future__ import annotations

import logging
import os
from pathlib import Path

import pandas as pd
import pytest
from numpy import dot
from numpy.linalg import norm

<<<<<<< HEAD
# import models is necessary to initalize the model steps with orca
=======
# import models is necessary to initalize the model steps
>>>>>>> d8f8fcbc
from activitysim.abm import models  # noqa: F401
from activitysim.core import workflow
from activitysim.core.util import read_csv, to_csv

logger = logging.getLogger(__name__)

# Used by conftest.py initialize_pipeline method
@pytest.fixture(scope="module")
def module() -> str:
    """
    A pytest fixture that returns the data folder location.
    :return: folder location for any necessary data to initialize the tests
    """
    return "joint_tours"


# Used by conftest.py initialize_pipeline method
@pytest.fixture(scope="module")
# def tables() -> dict[str, str]:
def tables(prepare_module_inputs) -> dict[str, str]:
    """
    A pytest fixture that returns the "mock" tables to build pipeline dataframes. The
    key-value pair is the name of the table and the index column.
    :return: dict
    """
    return {
        "land_use": "MAZ_ORIGINAL",
        "persons": "person_id",
        "households": "household_id",
        "accessibility": "MAZ_ORIGINAL",
        "tours": "tour_id",
    }


# Used by conftest.py initialize_pipeline method
# Set to true if you need to read skims into the pipeline
@pytest.fixture(scope="module")
def initialize_network_los() -> bool:
    """
    A pytest boolean fixture indicating whether network skims should be read from the
    fixtures test data folder.
    :return: bool
    """
    return False


# Used by conftest.py reconnect_pipeline method
@pytest.fixture(scope="module")
def load_checkpoint() -> bool:
    """
    checkpoint to be loaded from the pipeline when reconnecting.
    """
    return "initialize_households"


@pytest.mark.skipif(
    os.path.isfile("test/joint_tours/output/pipeline.h5"),
    reason="no need to recreate pipeline store if already exist",
)
def test_prepare_input_pipeline(initialize_pipeline: workflow.State, caplog):
    # Run summarize model
    caplog.set_level(logging.INFO)

    state = initialize_pipeline
    # run model step
    state.run(models=["initialize_landuse", "initialize_households"])
    person_df = state.get_table("persons")
    state.close_pipeline()


def test_joint_tours_frequency_composition(reconnect_pipeline: workflow.State, caplog):

    caplog.set_level(logging.INFO)

    state = reconnect_pipeline

    # run model step
    state.run(
        models=["joint_tour_frequency_composition"],
        resume_after="initialize_households",
    )

    state.close_pipeline()


def test_joint_tours_participation(reconnect_pipeline: workflow.State, caplog):

    caplog.set_level(logging.INFO)

    state = reconnect_pipeline

    # run model step
    state.run(
        models=["joint_tour_participation"],
        resume_after="joint_tour_frequency_composition",
    )

    state.close_pipeline()


# fetch/prepare existing files for model inputs
# e.g. read accessibilities.csv from ctramp result, rename columns, write out to accessibility.csv which is the input to activitysim
@pytest.fixture(scope="module")
def prepare_module_inputs(tmp_path_module: Path) -> Path:
    """
    copy input files from sharepoint into test folder

    create unique person id in person file

    :return: None
    """
    tmp_path = tmp_path_module
    tmp_path.mkdir(parents=True, exist_ok=True)

    from activitysim.examples.external import registered_external_example

    ext_examp_dir = registered_external_example("legacy_mtc", tmp_path)

    # add original maz id to accessibility table
    land_use_df = read_csv(
        ext_examp_dir.joinpath("landuse", "maz_data_withDensity.csv.gz")
    )
    to_csv(land_use_df, tmp_path.joinpath("land_use.csv"), index=False)

    accessibility_df = read_csv(
        ext_examp_dir.joinpath("tm2_outputs", "accessibilities.csv.gz")
    )

    accessibility_df = pd.merge(
        accessibility_df,
        land_use_df[["MAZ", "MAZ_ORIGINAL"]].rename(columns={"MAZ": "mgra"}),
        how="left",
        on="mgra",
    )

    to_csv(accessibility_df, tmp_path.joinpath("accessibility.csv"), index=False)

    # currently household file has to have these two columns, even before annotation
    # because annotate person happens before household and uses these two columns
    # TODO find a way to get around this
    ####

    # household file from populationsim
    household_df = read_csv(ext_examp_dir.joinpath("popsyn", "households.csv.gz"))

    household_columns_dict = {"HHID": "household_id", "MAZ": "home_zone_id"}

    household_df.rename(columns=household_columns_dict, inplace=True)

    # get columns from ctramp output
    tm2_simulated_household_df = read_csv(
        ext_examp_dir.joinpath("tm2_outputs", "householdData_1.csv.gz")
    )
    tm2_simulated_household_df.rename(columns={"hh_id": "household_id"}, inplace=True)

    household_df = pd.merge(
        household_df,
        tm2_simulated_household_df[
            [
                "household_id",
                "autos",
                "automated_vehicles",
                "transponder",
                "cdap_pattern",
                "jtf_choice",
            ]
        ],
        how="inner",  # tm2 is not 100% sample run
        on="household_id",
    )

    to_csv(household_df, tmp_path.joinpath("households.csv"), index=False)

    # person file from populationsim
    person_df = read_csv(ext_examp_dir.joinpath("popsyn", "persons.csv.gz"))

    person_columns_dict = {"HHID": "household_id", "PERID": "person_id"}

    person_df.rename(columns=person_columns_dict, inplace=True)

    # get columns from ctramp result
    tm2_simulated_person_df = read_csv(
        ext_examp_dir.joinpath("tm2_outputs", "personData_1.csv.gz")
    )
    tm2_simulated_person_df.rename(columns={"hh_id": "household_id"}, inplace=True)

    person_df = pd.merge(
        person_df,
        tm2_simulated_person_df[
            [
                "household_id",
                "person_id",
                "type",
                "value_of_time",
                "activity_pattern",
                "imf_choice",
                "inmf_choice",
                "fp_choice",
                "reimb_pct",
                "workDCLogsum",
                "schoolDCLogsum",
            ]
        ],
        how="inner",  # ctramp might not be 100% sample run
        on=["household_id", "person_id"],
    )

    person_df["PNUM"] = person_df.groupby("household_id")["person_id"].rank()

    to_csv(person_df, tmp_path.joinpath("persons.csv"), index=False)

    ## get tour data from tm2 output

    tm2_simulated_indiv_tour_df = read_csv(
        ext_examp_dir.joinpath("tm2_outputs", "indivTourData_1.csv.gz")
    )
    tm2_simulated_indiv_tour_df = tm2_simulated_indiv_tour_df[
        tm2_simulated_indiv_tour_df.tour_category == "MANDATORY"
    ]

    tm2_simulated_tour_df = pd.concat(
        [tm2_simulated_indiv_tour_df], sort=False, ignore_index=True
    )

    to_csv(
        tm2_simulated_tour_df.rename(columns={"hh_id": "household_id"}),
        tmp_path.joinpath("tours.csv"),
        index=False,
    )

    return tmp_path


def create_summary(input_df, key, out_col="Share") -> pd.DataFrame:
    """
    Create summary for the input data.
    1. group input data by the "key" column
    2. calculate the percent of input data records in each "key" category.

    :return: pd.DataFrame
    """

    out_df = input_df.groupby(key).size().reset_index(name="Count")
    out_df[out_col] = round(out_df["Count"] / out_df["Count"].sum(), 4)

    return out_df[[key, out_col]]


def cosine_similarity(a, b):
    """
    Computes cosine similarity between two vectors.

    Cosine similarity is used here as a metric to measure similarity between two sequence of numbers.
    Two sequence of numbers are represented as vectors (in a multi-dimensional space) and cosine similiarity is defined as the cosine of the angle between them
    i.e., dot products of the vectors divided by the product of their lengths.

    :return:
    """

    return dot(a, b) / (norm(a) * norm(b))<|MERGE_RESOLUTION|>--- conflicted
+++ resolved
@@ -9,11 +9,7 @@
 from numpy import dot
 from numpy.linalg import norm
 
-<<<<<<< HEAD
-# import models is necessary to initalize the model steps with orca
-=======
 # import models is necessary to initalize the model steps
->>>>>>> d8f8fcbc
 from activitysim.abm import models  # noqa: F401
 from activitysim.core import workflow
 from activitysim.core.util import read_csv, to_csv
