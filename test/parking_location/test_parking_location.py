--- conflicted
+++ resolved
@@ -6,10 +6,6 @@
 from pathlib import Path
 
 import numpy as np
-<<<<<<< HEAD
-import orca
-=======
->>>>>>> d8f8fcbc
 import pandas as pd
 import pytest
 import yaml
@@ -18,10 +14,6 @@
 
 # import models is necessary to initalize the model steps
 from activitysim.abm import models
-<<<<<<< HEAD
-from activitysim.abm.models.util import estimation
-=======
->>>>>>> d8f8fcbc
 from activitysim.core import config, simulate, tracing, workflow
 from activitysim.core.util import read_csv, to_csv
 
