# Convert SANDAG network los files to ActivitySim NetworkLOS format
# Ben Stabler, ben.stabler@rsginc.com, 02/03/17

import sys, os.path, openmatrix
import pandas as pd, numpy as np

############################################################
# paramaters
############################################################

# settings
folder = "/Users/jeff.doyle/work/activitysim-data/sandag_zone/"
output_folder = "/Users/jeff.doyle/work/activitysim-data/sandag_zone/output/"
# folder = "C:/projects/sandag-asim/toRSG/"
# output_folder = "C:/projects/sandag-asim/toRSG/output/"

outputDataStoreFileName = "NetworkData.h5"
outputBikeLogsumMatrixFileName = "bikelogsum.omx"

"""
    TAZ - there are 4996 TAZs with ids 1..4996
    MAZ - there are 23002 MAZs with ids 1..23002
    TAP - there are 1754 TAPs with ids 1..2498
"""
if __name__ == "__main__":

    # for f in ['impprem_AM.omx', 'impprem_AMo.omx', 'implocl_AM.omx', 'implocl_AMo.omx']:
    #     with openmatrix.open_file(folder + f) as input_skims:
    #         print "\n%s shape %s mappings" % (f, input_skims.shape()), input_skims.listMappings()
    #
    #         for skimName in input_skims.listMatrices():
    #
    #             s = np.asanyarray(input_skims[skimName])
    #
    #             print "%s: %s, %s, %s" % (skimName, np.sum(s < 0), np.sum(s == 0), np.sum(s > 0))
    #
    # assert False

    #create output folder
    if not os.path.exists(output_folder):
      os.makedirs(output_folder)

    # read CSVs and convert to NetworkLOS format
    # https://github.com/UDST/activitysim/wiki/Multiple-Zone-Systems-Design
    bikeMgraLogsum = pd.read_csv(folder + "bikeMgraLogsum.csv")
    bikeMgraLogsum.rename(
        columns={'i': 'OMAZ', 'j': 'DMAZ', 'logsum':'bike_logsum', 'time':'bike_time'},
        inplace=True)

    walkMgraTapEquivMinutes = pd.read_csv(folder + "walkMgraTapEquivMinutes.csv")
    walkMgraTapEquivMinutes.rename(columns={'mgra': 'MAZ', 'tap': 'TAP'}, inplace=True)

    walkMgraEquivMinutes = pd.read_csv(folder + "walkMgraEquivMinutes.csv")
    walkMgraEquivMinutes.rename(
        columns={'i': 'OMAZ', 'j': 'DMAZ', 'percieved':'walk_perceived', 'actual':'walk_actual', 'gain':'walk_gain'},
        inplace=True)

    mgra13_based_input2012 = pd.read_csv(folder + "mgra13_based_input2012.csv")
    mgra13_based_input2012.rename(columns={'mgra': 'MAZ', 'taz': 'TAZ'}, inplace=True)

    Accessam = pd.read_csv(folder + "Accessam.csv")
    Taps = pd.read_csv(folder + "Taps.csv")
    Tap_ptype = pd.read_csv(folder + "Tap_ptype.csv")
    Zone_term = pd.read_csv(folder + "Zone_term.csv")
    Zone_park = pd.read_csv(folder + "Zone_park.csv")

    # read taz and tap skim to get zone ids
    with openmatrix.open_file(folder + "impdan_AM.omx") as taz_skim:
        taz_numbers = taz_skim.mapping("Origin").keys()  # keys() shouldn't be needed?

    with openmatrix.open_file(folder + "implocl_AMo.omx") as tap_skim:
        tap_numbers = tap_skim.mapping("Rows").keys()  # keys() shouldn't be needed?

    # TAZ
    TAZ = pd.DataFrame({"offset": range(len(taz_numbers)), "TAZ": taz_numbers})
    assert len(np.intersect1d(TAZ.TAZ, Zone_term.TAZ)) == len(Zone_term.TAZ)
    TAZ = TAZ.merge(Zone_term, how="left")
    assert len(np.intersect1d(TAZ.index, Zone_park.TAZ)) == len(Zone_park.TAZ)
    TAZ = TAZ.merge(Zone_park, how="left")
    TAZ.set_index("TAZ", drop=True, inplace=True, verify_integrity=True)

    # MAZ
    MAZ = mgra13_based_input2012
    MAZ.set_index("MAZ", drop=True, inplace=True, verify_integrity=True)

    # TAP
    TAP = pd.DataFrame({"offset": range(len(tap_numbers)), 'TAP': tap_numbers})
    assert len(np.intersect1d(TAP.TAP, Tap_ptype.TAP)) == len(Tap_ptype.TAP)
    TAP = TAP.merge(Tap_ptype, how="outer")
    TAP = TAP.merge(Taps, how="outer")
    TAP.set_index("TAP", drop=True, inplace=True, verify_integrity=True)

    # Set LOTTAZ and spatial join TAZ for each TAP
    TAP['LOTTAZ'] = TAP['TAZ']
    TAP['TAZ'] = MAZ.loc[TAP.MAZ].TAZ.values

    # MAZtoMAZ
    MAZtoMAZ = pd.merge(bikeMgraLogsum, walkMgraEquivMinutes, how="outer", on=['OMAZ','DMAZ'])

    # MAZtoTAP

    # expand from TAZtoTAP to MAZtoTAP
    tapsPerTaz = Accessam.groupby('TAZ').count()['TAP']
    Accessam.set_index('TAZ', drop=False, inplace=True)
    Accessam = Accessam.loc[
        MAZ.TAZ]  # explode - one row per (taz,tap) pair -> one row for each maz in taz of (taz,tap)
    MAZ['TAPS'] = tapsPerTaz.loc[MAZ.TAZ].tolist()
    Accessam['MAZ'] = np.repeat(MAZ.index.tolist(), MAZ.TAPS.tolist())
    Accessam.drop('TAZ', axis=1, inplace=True)

    # prefix column names
    Accessam.columns = \
        [c if c in ['MAZ', 'TAP'] else 'drive_%s' % c for c in Accessam.columns.values]
    walkMgraTapEquivMinutes.columns = \
        [c if c in ['MAZ', 'TAP'] else 'walk_%s' % c for c in walkMgraTapEquivMinutes.columns.values]

    MAZtoTAP = pd.merge(Accessam, walkMgraTapEquivMinutes, how="outer", on=['MAZ', 'TAP'])

    print "Accessam unique maz", len(Accessam.MAZ.unique())
    # print "Accessam null drive_time", Accessam.drive_time.isnull().sum()
    # print "Accessam null drive_distance", Accessam.drive_distance.isnull().sum()
    print "walkMgraTapEquivMinutes unique maz", len(walkMgraTapEquivMinutes.MAZ.unique())
    print "MAZtoTAP unique maz", len(MAZtoTAP.MAZ.unique())

    print MAZtoTAP.head(10)


    # write tables
    TAP.to_hdf(output_folder + outputDataStoreFileName, "TAP", complib='zlib', complevel=7)
    TAZ.to_hdf(output_folder + outputDataStoreFileName, "TAZ")
    MAZ.to_hdf(output_folder + outputDataStoreFileName, "MAZ")
    MAZtoMAZ.to_hdf(output_folder + outputDataStoreFileName, "MAZtoMAZ")
    MAZtoTAP.to_hdf(output_folder + outputDataStoreFileName, "MAZtoTAP")

    print("created " + output_folder + outputDataStoreFileName)

    ######### TAZ skim

    output_taz_skim_file = 'taz_skims.omx'
    output_taz_skims = openmatrix.open_file(output_folder + output_taz_skim_file, "w")

    taz_skim_manifest = {
        'impdan_AM.omx': {'*SCST_AM': 'SOV_COST__AM', '*STM_AM (Skim)': 'SOV_TIME__AM'},
        'impdan_PM.omx': {'*SCST_PM': 'SOV_COST__PM', '*STM_PM (Skim)': 'SOV_TIME__PM'},
    }
    for f, key_map in taz_skim_manifest.iteritems():
        with openmatrix.open_file(folder + f) as input_skims:
            print "%s shape %s mappings" % (f, input_skims.shape()), input_skims.listMappings()

            for m in input_skims.listMappings():
                assert input_skims.mapping(m).keys() == taz_numbers

            # for skimName in input_skims.listMatrices():
            #     print skimName

            for in_key, out_key in key_map.iteritems():
                print "copying %s %s to %s" % (f, in_key, out_key)
                output_taz_skims[out_key] = input_skims[in_key]

    # read bikeTazLogsum as convert to OMX
    bikeTazLogsum = pd.read_csv(folder + "bikeTazLogsum.csv")
    bikeTazLogsum['index_i'] = TAZ.loc[bikeTazLogsum.i].offset.tolist()
    bikeTazLogsum['index_j'] = TAZ.loc[bikeTazLogsum.j].offset.tolist()

    # bike_logsum
    logsum = np.zeros([len(taz_numbers), len(taz_numbers)])
    logsum[bikeTazLogsum['index_i'], bikeTazLogsum['index_j']] = bikeTazLogsum.logsum

    print "output_taz_skims shape %s skim shape %s" % (output_taz_skims.shape(), logsum.shape)
    output_taz_skims['bike_logsum'] = logsum

    # bike_time
    time = np.zeros([len(taz_numbers), len(taz_numbers)])
    time[bikeTazLogsum['index_i'], bikeTazLogsum['index_j']] = bikeTazLogsum.time
    output_taz_skims['bike_time'] = time

    output_taz_skims.close()

    # print summary of what we built
    print "\n##### Summary of %s" % output_taz_skim_file
    with openmatrix.open_file(output_folder + output_taz_skim_file) as skims:
        print skims
    print "\n#####\n"

    ######### TAP skims

    sets = ["locl","prem"]
    for aSet in sets:
      
      output_tap_skim_file = 'tap_skims_' + aSet + '.omx'
      output_tap_skims = openmatrix.open_file(output_folder + output_tap_skim_file, "w")

      tap_skim_files = ['imp' + aSet + '_AMo.omx', 'imp' + aSet + '_PMo.omx' ]
  
      if aSet == "locl":
        
        tap_skim_manifest = {
          'implocl_AMo.omx': {
              'Fare': 'LOCAL_BUS_FARE__AM',
              'Initial Wait Time': 'LOCAL_BUS_INITIAL_WAIT__AM',
              'Number of Transfers': 'LOCAL_BUS_NUM_TRANSFERS__AM',
              'Total IV Time': 'LOCAL_BUS_IVT__AM',
              'Transfer Wait Time': 'LOCAL_BUS_TRANSFER_WAIT__AM',
              'Walk Time': 'LOCAL_BUS_WALK_TIME__AM'
          },
          'implocl_PMo.omx': {
              'Fare': 'LOCAL_BUS_FARE__PM',
              'Initial Wait Time': 'LOCAL_BUS_INITIAL_WAIT__PM',
              'Number of Transfers': 'LOCAL_BUS_NUM_TRANSFERS__PM',
              'Total IV Time': 'LOCAL_BUS_IVT__PM',
              'Transfer Wait Time': 'LOCAL_BUS_TRANSFER_WAIT__PM',
              'Walk Time': 'LOCAL_BUS_WALK_TIME__PM'
          }
        }
<<<<<<< HEAD
    }
    
    for f, key_map in tap_skim_manifest.iteritems():
        with openmatrix.open_file(folder + f) as input_skims:
            print "%s shape %s mappings" % (f, input_skims.shape()), input_skims.listMappings()

            for m in input_skims.listMappings():
                assert input_skims.mapping(m).keys() == tap_numbers

            for skimName in input_skims.listMatrices():
                print skimName

            for in_key, out_key in key_map.iteritems():
                print "copying %s %s to %s" % (f, in_key, out_key)
                output_tap_skims[out_key] = input_skims[in_key]

    output_tap_skims.close()

    # print summary of what we just built
    print "\n##### Summary of %s" % output_tap_skim_file
    with openmatrix.open_file(output_folder + output_tap_skim_file) as skims:
        print skims
    print "\n#####\n"


    for f in ['impprem_AM.omx', 'impprem_AMo.omx', 'implocl_AM.omx', 'implocl_AMo.omx']:
        with openmatrix.open_file(folder + f) as input_skims:
            print "%s shape %s mappings" % (f, input_skims.shape()), input_skims.listMappings()

            for m in input_skims.listMappings():
                assert input_skims.mapping(m).keys() == tap_numbers

            for skimName in input_skims.listMatrices():

                s = np.asanyarray(input_skims[skimName])

                print "%s %s nulls" % (skimName, np.sum(np.isnan(s)))

                print skimName
=======
        
      elif aSet == "prem":
        
        tap_skim_manifest = {
          'impprem_AMo.omx': {
              'Fare': 'PREM_BUS_FARE__AM',
              'IVT:BRT': 'PREM_BUS_IVT_BRT__AM',
              'IVT:CR': 'PREM_BUS_IVT_CR__AM',
              'IVT:EXP': 'PREM_BUS_IVT_EXP__AM',
              'IVT:LB': 'PREM_BUS_IVT_LB__AM',
              'IVT:LR': 'PREM_BUS_IVT_LR__AM',
              'IVT:Sum': 'PREM_BUS_IVT_SUM__AM',
              'Initial Wait Time': 'PREM_BUS_INITIAL_WAIT__AM',
              'Length:BRT': 'PREM_BUS_LENGTH_BRT__AM',
              'Length:CR': 'PREM_BUS_LENGTH_CR__AM',
              'Length:EXP': 'PREM_BUS_LENGTH_EXP__AM',
              'Length:LB': 'PREM_BUS_LENGTH_LB__AM',
              'Length:LR': 'PREM_BUS_LENGTH_LR__AM',
              'Main Mode': 'PREM_BUS_MAIN_MODE__AM',
              'Number of Transfers': 'PREM_BUS_NUM_TRANSFERS__AM',
              'Transfer Wait Time': 'PREM_BUS_TRANSFER_WAIT__AM',
              'Walk Time': 'PREM_BUS_WALK_TIME__AM'
          },
          'impprem_PMo.omx': {
              'Fare': 'PREM_BUS_FARE__PM',
              'IVT:BRT': 'PREM_BUS_IVT_BRT__PM',
              'IVT:CR': 'PREM_BUS_IVT_CR__PM',
              'IVT:EXP': 'PREM_BUS_IVT_EXP__PM',
              'IVT:LB': 'PREM_BUS_IVT_LB__PM',
              'IVT:LR': 'PREM_BUS_IVT_LR__PM',
              'IVT:Sum': 'PREM_BUS_IVT_SUM__PM',
              'Initial Wait Time': 'PREM_BUS_INITIAL_WAIT__PM',
              'Length:BRT': 'PREM_BUS_LENGTH_BRT__PM',
              'Length:CR': 'PREM_BUS_LENGTH_CR__PM',
              'Length:EXP': 'PREM_BUS_LENGTH_EXP__PM',
              'Length:LB': 'PREM_BUS_LENGTH_LB__PM',
              'Length:LR': 'PREM_BUS_LENGTH_LR__PM',
              'Main Mode': 'PREM_BUS_MAIN_MODE__PM',
              'Number of Transfers': 'PREM_BUS_NUM_TRANSFERS__PM',
              'Transfer Wait Time': 'PREM_BUS_TRANSFER_WAIT__PM',
              'Walk Time': 'PREM_BUS_WALK_TIME__PM'
          }
        }
        
      for f, key_map in tap_skim_manifest.iteritems():
          with openmatrix.open_file(folder + f) as input_skims:
              print "%s shape %s mappings" % (f, input_skims.shape()), input_skims.listMappings()
  
              for m in input_skims.listMappings():
                  assert input_skims.mapping(m).keys() == tap_numbers
  
              # for skimName in input_skims.listMatrices():
              #     print skimName
  
              for in_key, out_key in key_map.iteritems():
                  print "copying %s %s to %s" % (f, in_key, out_key)
                  output_tap_skims[out_key] = input_skims[in_key]
  
      output_tap_skims.close()
  
      # print summary of what we just built
      print "\n##### Summary of %s" % output_tap_skim_file
      with openmatrix.open_file(output_folder + output_tap_skim_file) as skims:
          print skims
      print "\n#####\n"
>>>>>>> a9e9ab25
<|MERGE_RESOLUTION|>--- conflicted
+++ resolved
@@ -212,47 +212,6 @@
               'Walk Time': 'LOCAL_BUS_WALK_TIME__PM'
           }
         }
-<<<<<<< HEAD
-    }
-    
-    for f, key_map in tap_skim_manifest.iteritems():
-        with openmatrix.open_file(folder + f) as input_skims:
-            print "%s shape %s mappings" % (f, input_skims.shape()), input_skims.listMappings()
-
-            for m in input_skims.listMappings():
-                assert input_skims.mapping(m).keys() == tap_numbers
-
-            for skimName in input_skims.listMatrices():
-                print skimName
-
-            for in_key, out_key in key_map.iteritems():
-                print "copying %s %s to %s" % (f, in_key, out_key)
-                output_tap_skims[out_key] = input_skims[in_key]
-
-    output_tap_skims.close()
-
-    # print summary of what we just built
-    print "\n##### Summary of %s" % output_tap_skim_file
-    with openmatrix.open_file(output_folder + output_tap_skim_file) as skims:
-        print skims
-    print "\n#####\n"
-
-
-    for f in ['impprem_AM.omx', 'impprem_AMo.omx', 'implocl_AM.omx', 'implocl_AMo.omx']:
-        with openmatrix.open_file(folder + f) as input_skims:
-            print "%s shape %s mappings" % (f, input_skims.shape()), input_skims.listMappings()
-
-            for m in input_skims.listMappings():
-                assert input_skims.mapping(m).keys() == tap_numbers
-
-            for skimName in input_skims.listMatrices():
-
-                s = np.asanyarray(input_skims[skimName])
-
-                print "%s %s nulls" % (skimName, np.sum(np.isnan(s)))
-
-                print skimName
-=======
         
       elif aSet == "prem":
         
@@ -318,4 +277,3 @@
       with openmatrix.open_file(output_folder + output_tap_skim_file) as skims:
           print skims
       print "\n#####\n"
->>>>>>> a9e9ab25
