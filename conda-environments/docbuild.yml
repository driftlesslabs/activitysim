# Environment for building docs
#
#   This conda environment is used to build the documentation.  It includes a
#   number of dependencies needed for the documentation only, and not to run or
#   test ActivitySim itself.  Note that ActivitySim itself is *not* installed
#   in this environment, you must install it separately after using this recipe,
#   which allows you to install the specific version you want.

name: docbuild
channels:
- conda-forge
dependencies:
- python=3.10
- pip
- altair
- black >= 22.0,<23
- bump2version
- coveralls
- cytoolz >= 0.8.1
- descartes
- geopandas
- gh
- git
- jupyter-book
- jupyterlab
- matplotlib
<<<<<<< HEAD
- multimethod < 2.0
=======
- multimethod <2.0
>>>>>>> 9991fce1
- myst-nb
- myst-parser
- numba >= 0.57
- numpy >= 1.16.1, <2
- numpydoc
- openmatrix >= 0.3.4.1
- orca >= 1.6
- pandas >= 1.1.0,<2
- pandera >= 0.15, <0.18.1
- platformdirs
- psutil >= 4.1
- pyarrow >= 2.0
- pydantic = 2.6.*
- pypyr >= 5.3
- pytables >=3.7
- pytest
- pytest-cov
- pytest-regressions
- pyyaml >= 5.1
- requests >= 2.7
- scikit-learn >= 1.1
- sharrow >= 2.9.1
- simwrapper > 1.7
- sparse
- sphinx-argparse
- sphinx-autosummary-accessors
- sphinx-copybutton
- sphinx-remove-toctrees
- sphinx_rtd_theme
- xarray >= 0.21
- zarr

- pip:
  - autodoc_pydantic
  - larch6 >= 6.0.34
  - -e ..<|MERGE_RESOLUTION|>--- conflicted
+++ resolved
@@ -24,11 +24,7 @@
 - jupyter-book
 - jupyterlab
 - matplotlib
-<<<<<<< HEAD
-- multimethod < 2.0
-=======
 - multimethod <2.0
->>>>>>> 9991fce1
 - myst-nb
 - myst-parser
 - numba >= 0.57
