# Environment for testing in GitHub Actions
#  This environment contains a minimal set of dependencies needed to run most tests.
#  It does not install ActivitySim itself (which is done by the test scripts) and
#  is not meant for use outside the CI tools.
name: asim-test
channels:
- conda-forge
dependencies:
- pip
- appdirs
- black >= 22.0,<23
- coveralls
- cytoolz = 0.12.*
- dask = 2023.3.*
- isort
- nbmake
- numba = 0.56.*
- numpy = 1.23.*
- openmatrix = 0.3.*
- orca = 1.8
- pandas = 1.4.*
- platformdirs = 3.2.*
- psutil = 5.9.*
- pyarrow = 11.*
- pypyr = 5.8.*
- pytables >= 3.5.1,<3.7  # orca's constraint
- pytest = 7.2.*
- pytest-cov
- pytest-regressions
<<<<<<< HEAD
- pyyaml >= 5.1
- requests >= 2.7
- ruff
- scikit-learn >= 1.1
=======
- pyyaml = 6.*
- requests = 2.28.*
- scikit-learn = 1.2.*
>>>>>>> d416f26a
- sharrow >= 2.5.2
- simwrapper > 1.7
- xarray = 2023.2.*
- zarr = 2.14.*<|MERGE_RESOLUTION|>--- conflicted
+++ resolved
@@ -7,7 +7,6 @@
 - conda-forge
 dependencies:
 - pip
-- appdirs
 - black >= 22.0,<23
 - coveralls
 - cytoolz = 0.12.*
@@ -27,16 +26,10 @@
 - pytest = 7.2.*
 - pytest-cov
 - pytest-regressions
-<<<<<<< HEAD
-- pyyaml >= 5.1
-- requests >= 2.7
-- ruff
-- scikit-learn >= 1.1
-=======
 - pyyaml = 6.*
 - requests = 2.28.*
+- ruff
 - scikit-learn = 1.2.*
->>>>>>> d416f26a
 - sharrow >= 2.5.2
 - simwrapper > 1.7
 - xarray = 2023.2.*
