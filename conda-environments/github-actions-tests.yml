# Environment for testing in GitHub Actions
#  This environment contains a minimal set of dependencies needed to run most tests.
#  It does not install ActivitySim itself (which is done by the test scripts) and
#  is not meant for use outside the CI tools.
name: asim-test
channels:
- conda-forge
dependencies:
- pip
- black = 22.12.0
- coveralls = 3.3.1
- cytoolz = 0.12.2
- dask = 2023.3.2
- isort = 5.12.0
- nbmake = 1.4.6
- numba = 0.56.4
- numpy = 1.23.5
- openmatrix = 0.3.5.0
- orca = 1.8
<<<<<<< HEAD
- pandera >= 0.15
- pandas = 2.2.*
=======
- pandera >= 0.15, <0.18.1
- pandas = 1.4.*
>>>>>>> bb437b34
- platformdirs = 3.2.*
- psutil = 5.9.*
- pyarrow = 11.*
- pydantic = 2.6.*
- pypyr = 5.8.*
- pytables >= 3.9
- pytest = 7.2.*
- pytest-cov
- pytest-regressions
- pyyaml = 6.*
- requests = 2.28.*
- ruff
- scikit-learn = 1.2.*
- sharrow >= 2.7.0
- simwrapper > 1.7
- sparse
- xarray >= 2023.2
- zarr = 2.14.*
- zstandard<|MERGE_RESOLUTION|>--- conflicted
+++ resolved
@@ -17,13 +17,8 @@
 - numpy = 1.23.5
 - openmatrix = 0.3.5.0
 - orca = 1.8
-<<<<<<< HEAD
-- pandera >= 0.15
+- pandera >= 0.15, <0.18.1
 - pandas = 2.2.*
-=======
-- pandera >= 0.15, <0.18.1
-- pandas = 1.4.*
->>>>>>> bb437b34
 - platformdirs = 3.2.*
 - psutil = 5.9.*
 - pyarrow = 11.*
