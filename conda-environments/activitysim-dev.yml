# Environment for development
#  This is a set of recommended dependencies for ActivitySim developers.
#  It includes a variety of tools and packages not necessary for actually
#  running models, but useful for writing code, running tests and
#  experiments, etc.
#
#  usage: $ mamba env create --file=activitysim-dev.yml -n ASIM-SH
channels:
- conda-forge
- nodefaults
dependencies:
- python=3.10
- pip
- altair
- asv  # for benchmarking
- black >= 22.0,<23
- bump2version  # for making a release
- coveralls
- cytoolz = 0.12.*
- dask = 2023.11.*
- descartes
- filelock
- fsspec
- geopandas
- gh
- git
- ipykernel  # so this env will appear in jupyter as a selection
- isort
- jupyterlab
- matplotlib
- multimethod <2.0
- myst-parser  # allows markdown in sphinx
- nbconvert
- nbformat
- nbmake
- numba = 0.60.*
- numexpr
- numpy = 1.24.*
- numpydoc
- openmatrix = 0.3.*
- orca = 1.8
<<<<<<< HEAD
- pandas = 1.5.*
=======
- pandas = 2.2.*
>>>>>>> 146c7ffe
- pandera >= 0.15, <0.18.1
- platformdirs = 3.2.*
- pre-commit
- psutil = 5.9.*
- pyarrow = 11.*
- pycodestyle
- pydantic = 2.6.*
- pydata-sphinx-theme
- pyinstrument = 4.4
- pypyr = 5.8.*
- pytables >=3.9
- pytest = 7.2.*
- pytest-cov
- pytest-regressions
- pyyaml = 6.*
- requests = 2.28.*
- rich = 13.3.*
- ruby  # required for benchmarking pre-commit hooks
- ruff
- setuptools_scm
- scikit-learn = 1.2.*
- sharrow >= 2.9.1
- simwrapper > 1.7
- snakeviz  # for profiling
- sparse
- sphinx = 6.1.*
- sphinx_rtd_theme = 1.2.*
- sphinx-argparse = 0.4.*
- xarray = 2025.01.*
- xmle
- zarr>=2,<3
- zstandard

- pip:
  - autodoc_pydantic
  - larch >= 6.0.34
  - -e ..<|MERGE_RESOLUTION|>--- conflicted
+++ resolved
@@ -39,11 +39,7 @@
 - numpydoc
 - openmatrix = 0.3.*
 - orca = 1.8
-<<<<<<< HEAD
-- pandas = 1.5.*
-=======
 - pandas = 2.2.*
->>>>>>> 146c7ffe
 - pandera >= 0.15, <0.18.1
 - platformdirs = 3.2.*
 - pre-commit
